--- conflicted
+++ resolved
@@ -23,11 +23,7 @@
 """
 from collections import deque, Mapping, MutableMapping, KeysView, ItemsView, ValuesView
 from operator import itemgetter
-<<<<<<< HEAD
-from functools import partial
-=======
 from itertools import chain
->>>>>>> 331a565d
 try:
     import cython
 except ImportError:
@@ -466,39 +462,13 @@
         past = self._past
         future = self._future
         past_end = -1 if not past else past[-1][0]
-<<<<<<< HEAD
-        future_start = -1 if not future else future[0][0]
-=======
         future_start = -1 if not future else future[-1][0]
->>>>>>> 331a565d
         if past and past_end <= rev and (
                 not future or future_start > rev
         ):
             return
         if future:
             appender = past.append
-<<<<<<< HEAD
-            if hasattr(future, 'popleft'):
-                popper = future.popleft
-            else:
-                popper = partial(future.pop, 0)
-            while future_start <= rev:
-                appender(popper())
-                if future:
-                    future_start = future[0][0]
-                else:
-                    break
-        if past:
-            if future is None:
-                future = self._future = []
-            if hasattr(future, 'appendleft'):
-                prepender = future.appendleft
-            else:
-                prepender = partial(future.insert, 0)
-            popper = past.pop
-            while past_end > rev:
-                prepender(popper())
-=======
             popper = future.pop
             while future_start <= rev:
                 appender(popper())
@@ -511,7 +481,6 @@
             appender = future.append
             while past_end > rev:
                 appender(popper())
->>>>>>> 331a565d
                 if past:
                     past_end = past[-1][0]
                 else:
@@ -625,11 +594,7 @@
         have_future = bool(future)
         past_start = -1 if not have_past else past[0][0]
         past_end = -1 if not have_past else past[-1][0]
-<<<<<<< HEAD
-        future_start = -1 if not have_future else future[0][0]
-=======
         future_start = -1 if not have_future else future[-1][0]
->>>>>>> 331a565d
         if not have_past and not have_future:
             past.append((rev, v))
         elif have_past and rev < past_start:
