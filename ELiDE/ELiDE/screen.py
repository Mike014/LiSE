--- conflicted
+++ resolved
@@ -240,7 +240,6 @@
         if not self.app:
             Clock.schedule_once(self.on_statpanel, 0)
             return
-<<<<<<< HEAD
         self._update_statlist()
         self.app.bind(
             selected_proxy=self._update_statlist,
@@ -252,8 +251,6 @@
     @trigger
     def _update_statlist(self, *args):
         self.app.update_calendar(self.statpanel.statlist, past_turns=0, future_turns=0)
-=======
->>>>>>> 71dcc32f
 
     def pull_visibility(self, *args):
         self.visible = self.manager.current == 'main'
