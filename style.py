--- conflicted
+++ resolved
@@ -65,12 +65,8 @@
         """Iterator over my tuple."""
         return iter(self.tup)
 
-<<<<<<< HEAD
-    def __str__(self):
+    def __repr__(self):
         """Looks just like the tuple."""
-=======
-    def __repr__(self):
->>>>>>> 92d71308
         return "(" + ", ".join(self.tup) + ")"
 
 
