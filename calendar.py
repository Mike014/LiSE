--- conflicted
+++ resolved
@@ -196,8 +196,4 @@
     def do_layout(self, *args):
         super(Calendar, self).do_layout(*args)
         for child in self.children:
-<<<<<<< HEAD
-            child.do_layout(*args)
-=======
-            child.do_layout()
->>>>>>> 6946a4ea
+            child.do_layout()