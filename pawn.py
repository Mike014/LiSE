--- conflicted
+++ resolved
@@ -23,19 +23,15 @@
           "dimension, thing": ("thing", "dimension, name")},
          [])]
 
-<<<<<<< HEAD
-    def __init__(self, board, thing, img, visible, interactive, db=None):
-        """Return a pawn on the given board, representing the given thing with
-the given image. It may be visible or not, interactive or not.
+    def __init__(self, dimension, thing, img, visible, interactive, db=None):
+        """Return a pawn on the board for the given dimension, representing
+the given thing with the given image. It may be visible or not,
+interactive or not.
 
 With db, register in db's pawndict.
 
         """
-        self.board = board
-=======
-    def __init__(self, dimension, thing, img, visible, interactive, db=None):
         self.dimension = dimension
->>>>>>> 92d71308
         self.thing = thing
         self.img = img
         self.visible = visible
