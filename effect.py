--- conflicted
+++ resolved
@@ -2,12 +2,8 @@
 
 
 class Effect:
-<<<<<<< HEAD
-    """Something that can happen.
-=======
     __metaclass__ = SaveableMetaclass
     """Curry a function name and a string argument.
->>>>>>> 92d71308
 
 An effect is a function with a preselected string argument. These are
 stored together under a name describing the both of them. The effect
@@ -23,19 +19,12 @@
          {},
          [])]
 
-<<<<<<< HEAD
-    def __init__(self, name, func, arg, dict_hint=None, db=None):
-        """Return an Effect of the given name, where the given function is
-called with the given argument. If a database is supplied, register in
-its effectdict."""
-=======
     def __init__(self, name, func, arg,  db=None):
         """Return an Effect of the given name, where the given function is
 called with the given argument. If a database is supplied, register in
 its effectdict."""
         if name is None:
             name = "{0}({1})".format(func, arg)
->>>>>>> 92d71308
         self.name = name
         self.func = func
         self.arg = arg
@@ -99,12 +88,9 @@
 
 
 class EffectDeck:
-<<<<<<< HEAD
     """An ordered collection of Effects that may be executed in a
 batch."""
-=======
     __metaclass__ = SaveableMetaclass
->>>>>>> 92d71308
     tables = [
         ("effect_deck_link",
          {"deck": "text not null",
