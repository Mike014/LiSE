import networkx as nx
from LiSE import Engine
from os import remove
from cProfile import run


def clear_off():
    for fn in ('LiSEworld.db', 'LiSEcode.db'):
        try:
            remove(fn)
        except OSError:
            pass


def mkengine(w='sqlite:///LiSEworld.db', *args, **kwargs):
    return Engine(
        worlddb=w,
        codedb='LiSEcode.db',
        *args,
        **kwargs
    )


def inittest_old(
        engine,
        mapsize=(10, 10),
        dwarf_pos=(0, 0),
        kobold_pos=(9, 9),
        shrubberies=20,
        dwarf_sight_radius=2,
        kobold_sprint_chance=.1
):
    # initialize world
    phys = engine.new_character('physical', data=nx.grid_2d_graph(*mapsize))
    phys.add_thing(
        "kobold",
        kobold_pos
    )
    phys.add_thing(
        "dwarf",
        dwarf_pos
    )
    # since the kobold and the dwarf follow different rulesets they
    # need different Characters.
    kobold = engine.new_character('kobold')
    kobold.add_avatar('physical', 'kobold')
    dwarf = engine.new_character('dwarf')
    dwarf.add_avatar('physical', 'dwarf')
    dwarf.stat['sight_radius'] = dwarf_sight_radius
    dwarf.stat['seen_kobold'] = False
    # the kobold dashes between the shrubberies, so it needs to know
    # where they are
    kobold.stat['shrub_places'] = []
    kobold.stat['sprint_chance'] = kobold_sprint_chance
    # randomly place the shrubberies and add their locations to the list
    n = 0
    locs = list(phys.place.keys())
    engine.shuffle(locs)
    shrub_places = []
    while n < shrubberies:
        loc = locs.pop()
        phys.add_thing(
            "shrub" + str(n),
            loc,
            cover=1
        )
        shrub_places.append(loc)
        n += 1
    kobold.stat['shrub_places'] = shrub_places

    # If the kobold is not in a shrubbery, it will try to get to one.
    # If it is, there's a chance it will try to get to another one, anyway.
    @kobold.avatar.rule
    def shrubsprint(engine, character, avatar):
        """Sprint to a location, other than the one I'm in already, which has
        a shrub in it.

        """
        shrub_places = list(character.stat['shrub_places'])
        if avatar['location'] in shrub_places:
            shrub_places.remove(avatar['location'])
<<<<<<< HEAD
            assert(shrub_places != character.stat['shrub_places'])
=======
>>>>>>> a6d8692d
        avatar.travel_to(engine.choice(shrub_places))

    @shrubsprint.trigger
    def uncovered(engine, character, avatar):
        """Return True when I'm *not* in a place with a shrub in it."""
        for shrub_candidate in avatar.location.contents():
            if shrub_candidate.name[:5] == "shrub":
                return False
        return True

    @shrubsprint.trigger
    def breakcover(engine, character, avatar):
        """Return True when I *am* in a place with a shrub in it, but elect to
        sprint anyway.

        """
        # This is checked after uncovered so I don't need to re-check
        # for shrubbery.
        return engine.random() < character.stat['sprint_chance']

    @shrubsprint.prereq
    def notsprinting(engine, character, avatar):
        """Only start a new sprint when not already sprinting."""
        return avatar['next_arrival_time'] is None

    # The dwarf's eyesight is not very good.
    @dwarf.sense
    def sight(engine, observer, seen):
        """A sense to simulate short-range vision that can't see anything
        hiding in a shrubbery.

        This gives poor performance and is overkill for this purpose,
        but demonstrates the concept of a sense adequately.

        """
        assert('sight_radius' in observer.stat)
        from math import hypot
        (dwarfx, dwarfy) = observer.avatar['location']
        for place in list(seen.place.keys()):
            (x, y) = place
            dx = dwarfx - x
            dy = dwarfy - y
            if hypot(dx, dy) > observer.stat['sight_radius']:
                del seen.place[place]
            else:
                del_kobold = False
                for thing in seen.place[place].contents():
                    if thing['name'][:5] == "shrub":
                        for thing in seen.place[place].contents():
                            if thing['name'] == "kobold":
                                del_kobold = True
                                break
                        break
                if del_kobold:
                    del seen.thing['kobold']
                    break
        return seen

    # If the dwarf is on the same spot as the kobold, and is aware of
    # the kobold, kill the kobold.
    @dwarf.avatar.rule
    def kill(engine, character, avatar):
        # the avatar's character is 'physical', and not 'dwarf';
        # character 'dwarf' merely tracks the avatar
        avatar.character.thing['kobold'].delete()
        print("===KOBOLD DIES===")

    @kill.trigger
    def alive(engine, character, avatar):
        return 'kobold' in avatar.character.thing

    @kill.prereq
    def aware(engine, character, avatar):
        return 'kobold' in character.sense['sight']('physical').thing

    @kill.prereq
    def sametile(engine, character, avatar):
        return (
            avatar['location'] == avatar.character.thing['kobold']['location']
        )

    # If the dwarf is not on the same spot as the kobold, but is aware
    # of the kobold, the dwarf tries to get to the kobold.
    @dwarf.avatar.rule
    def go2kobold(engine, character, avatar):
        avatar.travel_to(avatar.character.thing['kobold']['location'])

    # only run while the kobold is alive
    @go2kobold.trigger
    def kobold_lives(engine, character, avatar):
        return 'kobold' in avatar.character.thing.keys()

    # reusing the prereq from the previous rule
    go2kobold.prereqs.append('aware')

    # If I'm not otherwise committed, wander about
    @dwarf.avatar.rule
    def wander(engine, character, avatar):
        dests = list(avatar.character.place.keys())
        dests.remove(avatar['location'])
        avatar.travel_to(engine.choice(dests))

    # Run whenever I'm not moving
    @wander.trigger
    def notmoving(engine, character, avatar):
        return avatar['next_location'] is None


def inittest(
        engine,
        mapsize=(10, 10),
        dwarf_pos=(0, 0),
        kobold_pos=(9, 9),
        shrubberies=20,
        dwarf_sight_radius=2,
        kobold_sprint_chance=.1
):
    # initialize world
    phys = engine.new_character('physical', data=nx.grid_2d_graph(*mapsize))
    kobold = phys.new_thing("kobold", kobold_pos)
    kobold['shrub_places'] = []
    kobold['sprint_chance'] = kobold_sprint_chance
    dwarf = phys.new_thing("dwarf", dwarf_pos)
    dwarf['sight_radius'] = dwarf_sight_radius
    dwarf['seen_kobold'] = False
    # randomly place the shrubberies and add their locations to shrub_places
    n = 0
    locs = list(phys.place.keys())
    engine.shuffle(locs)
    while n < shrubberies:
        loc = locs.pop()
        phys.add_thing(
            "shrub" + str(n),
            loc,
            cover=1
        )
        kobold['shrub_places'].append(loc)
        n += 1

    # If the kobold is not in a shrubbery, it will try to get to one.
    # If it is, there's a chance it will try to get to another.
    @kobold.rule
    def shrubsprint(engine, character, thing):
        shrub_places = list(thing['shrub_places'])
        if thing['location'] in shrub_places:
            shrub_places.remove(thing['location'])
        thing.travel_to(engine.choice(shrub_places))

    @shrubsprint.trigger
    def uncovered(engine, character, thing):
        for shrub_candidate in thing.location.contents():
            if shrub_candidate.name[:5] == "shrub":
                return False
        return True

    @shrubsprint.trigger
    def breakcover(engine, character, thing):
        return engine.random() < thing['sprint_chance']

    @shrubsprint.prereq
    def not_traveling(engine, character, thing):
        return thing['next_arrival_time'] is None

    @dwarf.rule
    def kill(engine, character, thing):
        character.thing['kobold'].delete()
        print("===KOBOLD DIES===")

    @kill.trigger
    def kobold_alive(engine, character, thing):
        return 'kobold' in character.thing

    @kill.prereq
    def aware(engine, character, thing):
        # calculate the distance from dwarf to kobold
        from math import hypot
        bold = character.thing['kobold']
        (dx, dy) = bold['location']
        (ox, oy) = thing['location']
        xdist = abs(dx - ox)
        ydist = abs(dy - oy)
        dist = hypot(xdist, ydist)
        # if it's <= the dwarf's sight radius, the dwarf is aware of the kobold
        return dist <= thing['sight_radius']

    @kill.prereq
    def sametile(engine, character, thing):
        return (
            thing['location'] == character.thing['kobold']['location']
        )

    @dwarf.rule
    def go2kobold(engine, character, thing):
        thing.travel_to(character.thing['kobold']['location'])

    go2kobold.prereqs = ['kobold_alive', 'aware']

    @dwarf.rule
    def wander(engine, character, thing):
        dests = list(character.place.keys())
        dests.remove(thing['location'])
        thing.travel_to(engine.choice(dests))

    @wander.trigger
    def standing_still(engine, character, thing):
        return thing['next_location'] is None


def runtest(engine):
    # run sim for 100 tick
    for n in range(0, 100):
        engine.next_tick()
        kobold_alive = 'kobold' in engine.character['physical'].thing
        print(
            "On tick {}, the dwarf is at {}, "
            "and the kobold is {}{}{}".format(
                n,
                engine.character['dwarf'].avatar['location'],
                "alive" if kobold_alive else "dead",
                " at " + str(engine.character['kobold'].avatar['location'])
                if kobold_alive else "",
                " (in a shrubbery)" if kobold_alive and len([
                    th for th in
                    engine.character['kobold'].avatar.location.contents()
                    if th.name[:5] == "shrub"
                ]) > 0 else ""
            )
        )


if __name__ == '__main__':
    clear_off()
    with mkengine(random_seed=69107, caching=True) as engine:
        inittest(engine)
        engine.commit()
        run('runtest(engine)')<|MERGE_RESOLUTION|>--- conflicted
+++ resolved
@@ -79,10 +79,6 @@
         shrub_places = list(character.stat['shrub_places'])
         if avatar['location'] in shrub_places:
             shrub_places.remove(avatar['location'])
-<<<<<<< HEAD
-            assert(shrub_places != character.stat['shrub_places'])
-=======
->>>>>>> a6d8692d
         avatar.travel_to(engine.choice(shrub_places))
 
     @shrubsprint.trigger
