# This file is part of LiSE, a framework for life simulation games.
# Copyright (c) Zachary Spector, public@zacharyspector.com
#
# This program is free software: you can redistribute it and/or modify
# it under the terms of the GNU Affero General Public License as published by
# the Free Software Foundation, version 3.
#
# This program is distributed in the hope that it will be useful,
# but WITHOUT ANY WARRANTY; without even the implied warranty of
# MERCHANTABILITY or FITNESS FOR A PARTICULAR PURPOSE.  See the
# GNU Affero General Public License for more details.
#
# You should have received a copy of the GNU Affero General Public License
# along with this program.  If not, see <https://www.gnu.org/licenses/>.
"""Wrap a LiSE engine so you can access and control it using only
ordinary method calls.

"""
from logging import DEBUG, INFO, WARNING, ERROR, CRITICAL
from operator import itemgetter
from re import match
from functools import partial
from importlib import import_module
from threading import Thread
from typing import (Dict, Tuple, Set, Callable, Union, Any, List, Iterable,
					Optional)

import msgpack
import numpy as np

from .allegedb import OutOfTimelineError, Key
from .engine import Engine
from .node import Node
from .portal import Portal
from .util import MsgpackExtensionType, AbstractCharacter, timer, kf2delta

SlightlyPackedDeltaType = Dict[bytes, Dict[bytes, Union[bytes, Dict[
	bytes, Union[bytes, Dict[bytes, Union[bytes, Dict[bytes, bytes]]]]]]]]
FormerAndCurrentType = Tuple[Dict[bytes, bytes], Dict[bytes, bytes]]

TRUE: bytes = msgpack.packb(True)
FALSE: bytes = msgpack.packb(False)
NONE: bytes = msgpack.packb(None)
NODES: bytes = msgpack.packb('nodes')
EDGES: bytes = msgpack.packb('edges')
UNITS: bytes = msgpack.packb('units')
RULEBOOK: bytes = msgpack.packb('rulebook')
RULEBOOKS: bytes = msgpack.packb('rulebooks')
NODE_VAL: bytes = msgpack.packb('node_val')
EDGE_VAL: bytes = msgpack.packb('edge_val')
ETERNAL: bytes = msgpack.packb('eternal')
UNIVERSAL: bytes = msgpack.packb('universal')
STRINGS: bytes = msgpack.packb('strings')
RULES: bytes = msgpack.packb('rules')
LOCATION: bytes = msgpack.packb('location')
BRANCH: bytes = msgpack.packb('branch')
SET_CODE: bytes = MsgpackExtensionType.set.value.to_bytes(1,
															"big",
															signed=False)


def _dict_delta_added(old: Dict[bytes, bytes], new: Dict[bytes, bytes],
						former: Dict[bytes, bytes], current: Dict[bytes,
																	bytes]):
	for k in new.keys() - old.keys():
		former[k] = NONE
		current[k] = new[k]


def _dict_delta_removed(old: Dict[bytes, bytes], new: Dict[bytes, bytes],
						former: Dict[bytes, bytes], current: Dict[bytes,
																	bytes]):
	for k in old.keys() - new.keys():
		former[k] = old[k]
		current[k] = NONE


def _packed_dict_delta(old: Dict[bytes, bytes],
						new: Dict[bytes, bytes]) -> FormerAndCurrentType:
	"""Describe changes from one shallow dictionary of msgpack data to another

	"""
	post = {}
	pre = {}
	added_thread = Thread(target=_dict_delta_added, args=(old, new, pre, post))
	removed_thread = Thread(target=_dict_delta_removed,
							args=(old, new, pre, post))
	added_thread.start()
	removed_thread.start()
	ks = old.keys() & new.keys()
	oldv_l = []
	newv_l = []
	k_l = []
	for k in ks:
		# \xc1 is unused by msgpack.
		# I append it here so that the last byte will never be \x00,
		# which numpy uses as a terminator, but msgpack uses for
		# the integer zero.
		oldv_l.append(old[k] + b'\xc1')
		newv_l.append(new[k] + b'\xc1')
		k_l.append(k + b'\xc1')
	oldvs = np.array(oldv_l)
	newvs = np.array(newv_l)
	ks = np.array(k_l)
	changes = oldvs != newvs
	added_thread.join()
	removed_thread.join()
	if changes.any():
		changed_keys = ks[changes]
		changed_values = newvs[changes]
		former_values = oldvs[changes]
		for k, former, current in zip(changed_keys, former_values,
										changed_values):
			k = k[:-1]
			pre[k] = former[:-1]
			post[k] = current[:-1]
	return pre, post


def _set_delta_added(old: Set[bytes], new: Set[bytes],
						former: Dict[bytes, bytes], current: Dict[bytes,
																	bytes]):
	for item in new - old:
		former[item] = FALSE
		current[item] = TRUE


def set_delta(old: Set[bytes], new: Set[bytes]) -> FormerAndCurrentType:
	"""Describes changes from one set of msgpack-packed values to another"""
	former = {}
	current = {}
	added_thread = Thread(target=_set_delta_added,
							args=(old, new, former, current))
	added_thread.start()
	for item in old - new:
		former[item] = TRUE
		current[item] = FALSE
	added_thread.join()
	return former, current


def concat_d(r: Dict[bytes, bytes]) -> bytes:
	"""Pack a dictionary of msgpack-encoded keys and values into msgpack bytes"""
	resp = msgpack.Packer().pack_map_header(len(r))
	for k, v in r.items():
		resp += k + v
	return resp


def concat_s(s: Set[bytes]) -> bytes:
	"""Pack a set of msgpack-encoded values into a msgpack array with ext code"""
	resp = msgpack.Packer().pack_array_header(len(s))
	for v in s:
		resp += v
	data_len = len(resp)
	if data_len == 1:
		return b"\xd4" + SET_CODE + resp
	elif data_len == 2:
		return b"\xd5" + SET_CODE + resp
	elif data_len == 4:
		return b"\xd6" + SET_CODE + resp
	elif data_len == 8:
		return b"\xd7" + SET_CODE + resp
	elif data_len == 16:
		return b"\xd8" + SET_CODE + resp
	elif data_len < 2**8:
		return b"\xc7" + data_len.to_bytes(1, "big",
											signed=False) + SET_CODE + resp
	elif data_len < 2**16:
		return b"\xc8" + data_len.to_bytes(2, "big",
											signed=False) + SET_CODE + resp
	elif data_len < 2**32:
		return b"\xc9" + data_len.to_bytes(4, "big",
											signed=False) + SET_CODE + resp
	else:
		raise ValueError("Too long")


def prepacked(fun: Callable) -> Callable:
	fun.prepacked = True
	return fun


class EngineHandle(object):
	"""A wrapper for a :class:`LiSE.Engine` object that runs in the same
	process, but with an API built to be used in a command-processing
	loop that takes commands from another process.

	It's probably a bad idea to use this class unless you're
	developing your own API.

	"""
	_after_ret: Callable

	def __init__(self, args=(), kwargs=None, logq=None, loglevel=None):
		"""Instantiate an engine with the positional arguments ``args`` and
		the keyword arguments ``kwargs``.

		``logq`` is a :class:`Queue` into which I'll put tuples of
		``(loglevel, message)``. ``loglevel`` is one of
		`'debug'`, `'info'`, `'warning'`, `'error'`, or `'critical'`
		(or the constants from the `logging` module, or an integer)
		and controls what messages will be logged.

		"""
		if kwargs is None:
			kwargs = {}
		kwargs.setdefault('logfun', self.log)
		self._logq = logq
		self._loglevel = loglevel
		self._real = Engine(*args, cache_arranger=False, **kwargs)
		self.pack = pack = self._real.pack

		def pack_pair(pair):
			k, v = pair
			return pack(k), pack(v)

		self.pack_pair = pack_pair
		self.unpack = self._real.unpack

		self._cache_arranger_started = False

	@property
	def branch(self):
		return self._real.branch

	@property
	def turn(self):
		return self._real.turn

	@property
	def tick(self):
		return self._real.tick

	def log(self, level: Union[str, int], message: str) -> None:
		if isinstance(level, str):
			level = {
				'debug': 10,
				'info': 20,
				'warning': 30,
				'error': 40,
				'critical': 50
			}[level.lower()]
		if self._logq and level >= self._loglevel:
			self._logq.put((level, message))

	def debug(self, message: str) -> None:
		self.log(DEBUG, message)

	def info(self, message: str) -> None:
		self.log(INFO, message)

	def warning(self, message: str) -> None:
		self.log(WARNING, message)

	def error(self, message: str) -> None:
		self.log(ERROR, message)

	def critical(self, message: str) -> None:
		self.log(CRITICAL, message)

	def time_locked(self) -> bool:
		"""Return whether the sim-time has been prevented from advancing"""
		return hasattr(self._real, 'locktime')

	@prepacked
	def copy_character(self, char: Key) -> Dict[bytes, bytes]:
		"""Return a mapping describing a character

		It has the keys 'nodes', 'edges', 'units', 'rulebooks', 'node_val',
		'edge_val', and whatever stats the character has.

		"""
		units = self._character_units_copy(char)
		ports = self._character_portals_stat_copy(char)
		ported = {}
		for orig, dests in ports.items():
			dest_stats = {}
			for dest, stats in dests.items():
				dest_stats[dest] = concat_d(stats)
			ported[orig] = concat_d(dest_stats)
		return {
			NODES:
			concat_d({node: TRUE
						for node in self.character_nodes(char)}),
			EDGES:
			concat_d(
				{origdest: TRUE
					for origdest in self.character_portals(char)}),
			UNITS:
			concat_d({k: concat_s(v)
						for (k, v) in units.items()}),
			RULEBOOKS:
			concat_d(self.character_rulebooks_copy(char)),
			NODE_VAL:
			concat_d(self._character_nodes_stat_copy(char)),
			EDGE_VAL:
			concat_d(ported),
			**self.character_stat_copy(char)
		}

	def get_keyframe(self, branch, turn, tick):
		now = self._real._btt()
		self._real._set_btt(branch, turn, tick)
		self._real.snap_keyframe()
		self._real._set_btt(*now)
		return self._real._get_kf(branch, turn, tick)

	def copy_chars(self, chars: Union[str, Iterable[Key]]):
		"""Return a mapping describing several characters

		See the `copy_character` method for details on the format of
		submappings.

		Special value 'all' gets mappings for every character that exists.

		"""
		if chars == 'all':
			it = iter(self._real.character.keys())
		else:
			it = iter(chars)
		self._real.snap_keyframe()
		kf = self._real._get_kf(*self._get_btt())
		ret = {}
		for char in it:
			chara = self._real.character[char]
			char_d = ret[char] = {
				'units': self._character_units_copy(char),
				'rulebooks': {
					'character': chara.rulebook.name,
					'unit': chara.unit.rulebook.name,
					'thing': chara.thing.rulebook.name,
					'place': chara.place.rulebook.name,
					'portal': chara.portal.rulebook.name
				},
			}
			if (char, ) in kf['graph_val']:
				char_d.update(kf['graph_val'][
					char,
				])
			if (char, ) in kf['nodes']:
				char_d['nodes'] = {
					node: ex
					for (node, ex) in kf['nodes'][
						char,
					].items() if ex
				}
		for (char, node), val in kf['node_val'].items():
			ret.setdefault(char, {}).setdefault('node_val', {})[node] = val
		for (char, orig, dest), ex in kf['edges'].items():
			ret.setdefault(char, {}).setdefault('edges', {})[orig,
																dest] = ex[0]
		for (char, orig, dest, idx), mapp in kf['edge_val'].items():
			for key, value in mapp.items():
				ret.setdefault(char, {}).setdefault('edge_val', {}).setdefault(
					orig, {}).setdefault(dest, {})[key] = value
		return ret

	def _pack_delta(self, delta):
		pack = self.pack
		slightly_packed_delta = {}
		mostly_packed_delta = {}
		for char, chardelta in delta.items():
			chardelta = chardelta.copy()
			pchar = pack(char)
			chard = slightly_packed_delta[pchar] = {}
			packd = mostly_packed_delta[pchar] = {}
			if 'nodes' in chardelta:
				nd = chard[NODES] = {
					pack(node): pack(ex)
					for node, ex in chardelta.pop('nodes').items()
				}
				packd[NODES] = concat_d(nd)
			if 'node_val' in chardelta:
				slightnoded = chard[NODE_VAL] = {}
				packnodevd = {}
				for node, vals in chardelta.pop('node_val').items():
					pnode = pack(node)
					pvals = dict(map(self.pack_pair, vals.items()))
					slightnoded[pnode] = pvals
					packnodevd[pnode] = concat_d(pvals)
				packd[NODE_VAL] = concat_d(packnodevd)
			if 'edges' in chardelta:
				ed = chard[EDGES] = {
					pack(origdest): pack(ex)
					for origdest, ex in chardelta.pop('edges').items()
				}
				packd[EDGES] = concat_d(ed)
			if 'edge_val' in chardelta:
				slightorigd = chard[EDGE_VAL] = {}
				packorigd = {}
				for orig, dests in chardelta.pop('edge_val').items():
					porig = pack(orig)
					slightdestd = slightorigd[porig] = {}
					packdestd = {}
					for dest, port in dests.items():
						pdest = pack(dest)
						slightportd = slightdestd[pdest] = dict(
							map(self.pack_pair, port.items()))
						packdestd[pdest] = concat_d(slightportd)
					packorigd[porig] = concat_d(packdestd)
				packd[EDGE_VAL] = concat_d(packorigd)
			if 'units' in chardelta:
				slightgraphd = chard[UNITS] = {}
				packunitd = {}
				for graph, unitss in chardelta.pop('units').items():
					pgraph = pack(graph)
					slightunitd = slightgraphd[pgraph] = dict(
						map(self.pack_pair, unitss.items()))
					packunitd[pgraph] = concat_d(slightunitd)
				packd[UNITS] = concat_d(packunitd)
			if 'rulebooks' in chardelta:
				chard[RULEBOOKS] = slightrbd = dict(
					map(self.pack_pair,
						chardelta.pop('rulebooks').items()))
				packd[RULEBOOKS] = concat_d(slightrbd)
			todo = dict(map(self.pack_pair, chardelta.items()))
			chard.update(todo)
			packd.update(todo)
		return slightly_packed_delta, concat_d({
			charn: concat_d(stuff)
			for charn, stuff in mostly_packed_delta.items()
		})

	@staticmethod
	def _concat_char_delta(delta: SlightlyPackedDeltaType) -> bytes:
		delta = delta.copy()
		mostly_packed_delta = {}
		eternal = delta.pop(ETERNAL, None)
		if eternal:
			mostly_packed_delta[ETERNAL] = eternal
		universal = delta.pop(UNIVERSAL, None)
		if universal:
			mostly_packed_delta[UNIVERSAL] = universal
		for char, chardelta in delta.items():
			chardelta = chardelta.copy()
			packd = mostly_packed_delta[char] = {}
			if NODES in chardelta:
				charnodes = chardelta.pop(NODES)
				packd[NODES] = concat_d(charnodes)
			if NODE_VAL in chardelta:
				slightnoded = {}
				packnodevd = {}
				for node, vals in chardelta.pop(NODE_VAL).items():
					slightnoded[node] = vals
					packnodevd[node] = concat_d(vals)
				packd[NODE_VAL] = concat_d(packnodevd)
			if EDGES in chardelta:
				es = chardelta.pop(EDGES)
				packd[EDGES] = concat_d(es)
			if EDGE_VAL in chardelta:
				packorigd = {}
				for orig, dests in chardelta.pop(EDGE_VAL).items():
					slightdestd = {}
					packdestd = {}
					for dest, port in dests.items():
						slightdestd[dest] = port
						packdestd[dest] = concat_d(port)
					packorigd[orig] = concat_d(packdestd)
				packd[EDGE_VAL] = concat_d(packorigd)
			if UNITS in chardelta:
				if chardelta[UNITS] == NONE:
					packd[UNITS] = concat_d({})
				else:
					packd[UNITS] = chardelta[UNITS]
			if RULEBOOKS in chardelta:
				packd[RULEBOOKS] = concat_d(chardelta[RULEBOOKS])
			packd.update(chardelta)
		almost_entirely_packed_delta = {
			charn: concat_d(stuff)
			for charn, stuff in mostly_packed_delta.items()
		}
		rulebooks = delta.pop(RULEBOOKS, None)
		if rulebooks:
			almost_entirely_packed_delta[RULEBOOKS] = rulebooks
		rules = delta.pop(RULES, None)
		if rules:
			almost_entirely_packed_delta[RULES] = concat_d(rules)
		return concat_d(almost_entirely_packed_delta)

	@prepacked
	def next_turn(self) -> Tuple[bytes, bytes]:
		"""Simulate a turn. Return whatever result, as well as a delta"""
		pack = self.pack
		self.debug(
			'calling next_turn at {}, {}, {}'.format(*self._real._btt()))
		ret, delta = self._real.next_turn()
		slightly_packed_delta, packed_delta = self._pack_delta(delta)
		self.debug(
			'got results from next_turn at {}, {}, {}. Packing...'.format(
				*self._real._btt()))
		return pack(ret), packed_delta

	def _get_slow_delta(
			self,
			btt_from: Tuple[str, int, int] = None,
			btt_to: Tuple[str, int, int] = None) -> SlightlyPackedDeltaType:
		pack = self._real.pack
		delta: Dict[bytes, Any] = {}
		btt_from = self._get_btt(btt_from)
		btt_to = self._get_btt(btt_to)
		if btt_from == btt_to:
			return delta
		now = self._real._btt()
		self._real._set_btt(*btt_from)
		self._real.snap_keyframe()
		kf_from = self._real._get_kf(*btt_from)
		self._real._set_btt(*btt_to)
		self._real.snap_keyframe()
		kf_to = self._real._get_kf(*btt_to)
		self._real._set_btt(*now)
		keys = []
		values_from = []
		values_to = []
		# assemble the whole world state into three big arrays,
		# use numpy to compare keys and values,
		# then turn it all back into a dictionary of the right form
		for graph in kf_from['graph_val'].keys() | kf_to['graph_val'].keys():
			a = kf_from['graph_val'].get(graph, {})
			b = kf_to['graph_val'].get(graph, {})
			for k in a.keys() | b.keys():
				keys.append(('graph', graph[0], k))
				values_from.append(pack(a.get(k)) + b'\xc1')
				values_to.append(pack(b.get(k)) + b'\xc1')
		for graph, node in kf_from['node_val'].keys() | kf_to['node_val'].keys(
		):
			a = kf_from['node_val'].get((graph, node), {})
			b = kf_to['node_val'].get((graph, node), {})
			for k in a.keys() | b.keys():
				keys.append(('node', graph, node, k))
				values_from.append(pack(a.get(k)) + b'\xc1')
				values_to.append(pack(b.get(k)) + b'\xc1')
		for graph, orig, dest, i in kf_from['edge_val'].keys(
		) | kf_to['edge_val'].keys():
			a = kf_from['edge_val'].get((graph, orig, dest, i), {})
			b = kf_to['edge_val'].get((graph, orig, dest, i), {})
			for k in a.keys() | b.keys():
				keys.append(('edge', graph, orig, dest, k))
				values_from.append(pack(a.get(k)) + b'\xc1')
				values_to.append(pack(b.get(k)) + b'\xc1')
		values_changed = np.array(values_from) != np.array(values_to)
		delta = {}
		for k, v, _ in filter(itemgetter(2),
								zip(keys, values_to, values_changed)):
			v = v[:-1]
			if k[0] == 'node':
				_, graph, node, key = k
				graph, node, key = map(pack, (graph, node, key))
				if graph not in delta:
					delta[graph] = {NODE_VAL: {node: {key: v}}, EDGE_VAL: {}}
				elif node not in delta[graph][NODE_VAL]:
					delta[graph][NODE_VAL][node] = {key: v}
				else:
					delta[graph][NODE_VAL][node][key] = v
			elif k[0] == 'edge':
				_, graph, orig, dest, key = k
				graph, orig, dest, key = map(pack, (graph, orig, dest, key))
				if graph not in delta:
					delta[graph] = {
						EDGE_VAL: {
							orig: {
								dest: {
									key: v
								}
							}
						},
						NODE_VAL: {}
					}
				elif orig not in delta[graph][EDGE_VAL]:
					delta[graph][EDGE_VAL][orig] = {dest: {key: v}}
				elif dest not in delta[graph][EDGE_VAL][orig]:
					delta[graph][EDGE_VAL][orig][dest] = {key: v}
				else:
					delta[graph][EDGE_VAL][orig][dest][key] = v
			else:
				assert k[0] == 'graph'
				_, graph, key = k
				graph, key = map(pack, (graph, key))
				if graph in delta:
					delta[graph][key] = v
				else:
					delta[graph] = {key: v, NODE_VAL: {}, EDGE_VAL: {}}
		for graph in kf_from['nodes'].keys() & kf_to['nodes'].keys():
			for node in kf_from['nodes'][graph].keys(
			) - kf_to['nodes'][graph].keys():
				grap, node = map(pack, (graph[0], node))
				if grap not in delta:
					delta[grap] = {NODES: {node: FALSE}}
				elif NODES not in delta[grap]:
					delta[grap][NODES] = {node: FALSE}
				else:
					delta[grap][NODES][node] = FALSE
			for node in kf_to['nodes'][graph].keys(
			) - kf_from['nodes'][graph].keys():
				grap, node = map(pack, (graph[0], node))
				if grap not in delta:
					delta[grap] = {NODES: {node: TRUE}}
				elif NODES not in delta[grap]:
					delta[grap][NODES] = {node: TRUE}
				else:
					delta[grap][NODES][node] = TRUE
		for graph, orig, dest in kf_from['edges'].keys() - kf_to['edges'].keys(
		):
			graph = pack(graph)
			if graph not in delta:
				delta[graph] = {EDGES: {pack((orig, dest)): FALSE}}
			elif EDGES not in delta[graph]:
				delta[graph][EDGES] = {pack((orig, dest)): FALSE}
			else:
				delta[graph][EDGES][pack((orig, dest))] = FALSE
		for graph, orig, dest in kf_to['edges'].keys() - kf_from['edges'].keys(
		):
			graph = pack(graph)
			if graph not in delta:
				delta[graph] = {EDGES: {pack((orig, dest)): TRUE}}
			elif EDGES not in delta[graph]:
				delta[graph][EDGES] = {pack((orig, dest)): TRUE}
			else:
				delta[graph][EDGES][pack((orig, dest))] = TRUE
		unid = self.universal_delta(btt_from=btt_from, btt_to=btt_to)
		if unid:
			delta[UNIVERSAL] = unid
		rud = self.all_rules_delta(btt_from=btt_from, btt_to=btt_to)
		if rud:
			delta[RULES] = {
				pack(rule): pack(stuff)
				for rule, stuff in rud.items()
			}
		rbd = self.all_rulebooks_delta(btt_from=btt_from, btt_to=btt_to)
		if rbd:
			delta[RULEBOOKS] = dict(map(self.pack_pair, rbd.items()))
		return delta

	@prepacked
	def time_travel(
		self,
		branch,
		turn,
		tick=None,
	) -> Tuple[bytes, bytes]:
		"""Go to a different `(branch, turn, tick)` and return a delta

		For compatibility with `next_turn` this actually returns a tuple,
		the 0th item of which is `None`.

		"""
		if branch in self._real._branches:
			parent, turn_from, tick_from, turn_to, tick_to = self._real._branches[
				branch]
			if tick is None:
				if turn < turn_from or (self._real._enforce_end_of_time
										and turn > turn_to):
					raise OutOfTimelineError("Out of bounds",
												*self._real._btt(), branch,
												turn, tick)
			else:
				if (turn, tick) < (turn_from, tick_from) or (
					self._real._enforce_end_of_time and
					(turn, tick) > (turn_to, tick_to)):
					raise OutOfTimelineError("Out of bounds",
												*self._real._btt(), branch,
												turn, tick)
		branch_from, turn_from, tick_from = self._real._btt()
		slow_delta = branch != branch_from
		self._real.time = (branch, turn)
		if tick is None:
			tick = self._real.tick
		else:
			self._real.tick = tick
		if slow_delta:
			delta = self._get_slow_delta(btt_from=(branch_from, turn_from,
													tick_from),
											btt_to=(branch, turn, tick))
			packed_delta = self._concat_char_delta(delta)
		else:
			delta = self._real.get_delta(branch, turn_from, tick_from, turn,
											tick)
			slightly_packed_delta, packed_delta = self._pack_delta(delta)
		return NONE, packed_delta

	@prepacked
	def increment_branch(self) -> bytes:
		"""Generate a new branch name and switch to it

		Returns the name of the new branch.

		"""
		branch = self._real.branch
		m = match(r'(.*)(\d+)', branch)
		if m:
			stem, n = m.groups()
			branch = stem + str(int(n) + 1)
		else:
			stem = branch
			n = 1
			branch = stem + str(n)
		if branch in self._real._branches:
			if m:
				n = int(n)
			else:
				stem = branch[:-1]
				n = 1
			while stem + str(n) in self._real._branches:
				n += 1
			branch = stem + str(n)
		self._real.branch = branch
		return self.pack(branch)

	def add_character(self, char: Key, data: dict, attr: dict):
		"""Make a new character, initialized with whatever data"""
		# Probably not great that I am unpacking and then repacking the stats
		character = self._real.new_character(char, **attr)
		placedata = data.get('place', data.get('node', {}))
		for place, stats in placedata.items():
			character.add_place(place, **stats)
		thingdata = data.get('thing', {})
		for thing, stats in thingdata.items():
			character.add_thing(thing, **stats)
		portdata = data.get('edge', data.get('portal', data.get('adj', {})))
		for orig, dests in portdata.items():
			for dest, stats in dests.items():
				character.add_portal(orig, dest, **stats)

	def commit(self):
		self._real.commit()

	def close(self):
		self._real.close()

	def get_time(self):
		return self._real.time

	def get_btt(self):
		return self._real._btt()

	def get_language(self):
		return str(self._real.string.language)

	def set_language(self, lang):
		self._real.string.language = lang
		return self.strings_copy(lang)

	def get_string_ids(self):
		return list(self._real.string)

	def get_string_lang_items(self, lang):
		return list(self._real.string.lang_items(lang))

	def strings_copy(self, lang=None):
		if lang is None:
			lang = self._real.string.language
		return dict(self._real.string.lang_items(lang))

	def set_string(self, k, v):
		self._real.string[k] = v

	def del_string(self, k):
		del self._real.string[k]

	@prepacked
	def get_eternal(self, k):
		return self.pack(self._real.eternal[k])

	def set_eternal(self, k, v):
		self._real.eternal[k] = v

	def del_eternal(self, k):
		del self._real.eternal[k]

	@prepacked
	def eternal_copy(self):
		return dict(map(self.pack_pair, self._real.eternal.items()))

	def set_universal(self, k, v):
		self._real.universal[k] = v

	def del_universal(self, k):
		del self._real.universal[k]

	@prepacked
	def universal_copy(self):
		return dict(map(self.pack_pair, self._real.universal.items()))

	@prepacked
	def universal_delta(
			self,
			*,
			btt_from: Tuple[str, int, int] = None,
			btt_to: Tuple[str, int, int] = None) -> Dict[bytes, bytes]:
		now = self._real._btt()
		if btt_from is None:
			btt_from = self.get_btt()
		btt_to = self._get_btt(btt_to)
		self._real._set_btt(*btt_from)
		old = self.universal_copy()
		self._real._set_btt(*btt_to)
		new = self.universal_copy()
		self._real._set_btt(*now)
		former, current = _packed_dict_delta(old, new)
		return current

	def init_character(self, char, statdict: dict = None):
		if char in self._real.character:
			raise KeyError("Already have character {}".format(char))
		if statdict is None:
			statdict = {}
		self._real.character[char] = {}
		self._real.character[char].stat.update(statdict)
		self.character_stat_copy(char)

	def del_character(self, char):
		del self._real.character[char]

	@prepacked
	def character_stat_copy(self, char):
		if char not in self._real.character:
			raise KeyError("no such character")
		pack = self.pack
		return {
			pack(k):
			pack(v.unwrap()) if hasattr(v, 'unwrap')
			and not hasattr(v, 'no_unwrap') else pack(v)
			for (k, v) in self._real.character[char].stat.items()
		}

	def _character_units_copy(self, char) -> Dict[bytes, Set[bytes]]:
		pack = self._real.pack
		return {
			pack(graph): set(map(pack, nodes.keys()))
			for (graph, nodes) in self._real.character[char].unit.items()
		}

	@prepacked
	def character_rulebooks_copy(self, char) -> Dict[bytes, bytes]:
		chara = self._real.character[char]
		return dict(
			map(self.pack_pair, [('character', chara.rulebook.name),
									('unit', chara.unit.rulebook.name),
									('thing', chara.thing.rulebook.name),
									('place', chara.place.rulebook.name),
									('portal', chara.portal.rulebook.name)]))

	def set_character_stat(self, char: Key, k: Key, v) -> None:
		self._real.character[char].stat[k] = v

	def del_character_stat(self, char: Key, k: Key) -> None:
		del self._real.character[char].stat[k]

	def update_character_stats(self, char: Key, patch: Dict) -> None:
		self._real.character[char].stat.update(patch)

	def update_character(self, char: Key, patch: Dict):
		self.update_character_stats(char, patch['character'])
		self.update_nodes(char, patch['node'])
		self.update_portals(char, patch['portal'])

	def characters(self) -> List[Key]:
		return list(self._real.character.keys())

	def set_node_stat(self, char: Key, node: Key, k: Key, v) -> None:
		self._real.character[char].node[node][k] = v

	def del_node_stat(self, char: Key, node: Key, k: Key) -> None:
		del self._real.character[char].node[node][k]

	def _get_btt(self,
					btt: Tuple[str, int, int] = None) -> Tuple[str, int, int]:
		if btt is None:
			return self._real._btt()
		return btt

	@prepacked
	def node_stat_copy(self,
						char: Key,
						node: Key,
						btt: Tuple[str, int,
									int] = None) -> Dict[bytes, bytes]:
		branch, turn, tick = self._get_btt(btt)
		pack = self._real.pack
		origtime = self._real._btt()
		if (branch, turn, tick) != origtime:
			self._real._set_btt(branch, turn, tick)
		noden = node
		node = self._real.character[char].node[noden]
		ret = {
			pack(k):
			pack(v.unwrap()) if hasattr(v, 'unwrap')
			and not hasattr(v, 'no_unwrap') else pack(v)
			for (k, v) in node.items() if k not in
			{'character', 'name', 'arrival_time', 'next_arrival_time'}
		}
		if (branch, turn, tick) != origtime:
			self._real._set_btt(*origtime)
		return ret

	def _character_nodes_stat_copy(
			self,
			char: Key,
			btt: Tuple[str, int, int] = None) -> Dict[bytes, bytes]:
		pack = self._real.pack
		return {
			pack(node): concat_d(self.node_stat_copy(char, node, btt=btt))
			for node in self._real.character[char].node
		}

	def update_node(self, char: Key, node: Key, patch: Dict) -> None:
		"""Change a node's stats according to a dictionary.

		The ``patch`` dictionary should hold the new values of stats,
		keyed by the stats' names; a value of ``None`` deletes the
		stat.

		"""
		character = self._real.character[char]
		if patch is None:
			del character.node[node]
		elif node not in character.node:
			character.node[node] = patch
			return
		else:
			character.node[node].update(patch)

	def update_nodes(self, char: Key, patch: Dict):
		"""Change the stats of nodes in a character according to a
		dictionary.

		"""
		node = self._real.character[char].node
		with self._real.batch(), timer("EngineHandle.update_nodes",
										self.debug):
			for n, npatch in patch.items():
				if patch is None:
					del node[n]
				elif n not in node:
					node[n] = npatch
				else:
					node[n].update(npatch)

	def del_node(self, char, node):
		"""Remove a node from a character."""
		del self._real.character[char].node[node]

	def del_nodes(self, nodes):
		for char, node in nodes:
			del self._real.character[char].node[node]

	@prepacked
	def character_nodes(self,
						char: Key,
						btt: Tuple[str, int, int] = None) -> Set[bytes]:
		pack = self.pack
		branch, turn, tick = self._get_btt(btt)
		origtime = self._real._btt()
		if (branch, turn, tick) != origtime:
			self._real.time = branch, turn
			self._real.tick = tick
		ret = set(map(pack, self._real.character[char].node))
		if (branch, turn, tick) != origtime:
			self._real.time = origtime[:2]
			self._real.tick = origtime[2]
		return ret

	def node_predecessors(self, char: Key, node: Key) -> List[Key]:
		return list(self._real.character[char].pred[node].keys())

	def character_set_node_predecessors(self, char: Key, node: Key,
										preds: Iterable) -> None:
		self._real.character[char].pred[node] = preds

	def character_del_node_predecessors(self, char: Key, node: Key) -> None:
		del self._real.character[char].pred[node]

	@prepacked
	def node_successors(self,
						char: Key,
						node: Key,
						btt: Tuple[str, int, int] = None) -> Set[bytes]:
		branch, turn, tick = self._get_btt(btt)
		origtime = self._real._btt()
		if (branch, turn, tick) != origtime:
			self._real._set_btt(branch, turn, tick)
		ret = set(
			map(self.pack, self._real.character[char].portal[node].keys()))
		if (branch, turn, tick) != origtime:
			self._real._set_btt(*origtime)
		return ret

	def nodes_connected(self, char: Key, orig: Key, dest: Key) -> bool:
		return dest in self._real.character[char].portal[orig]

	def init_thing(self, char: Key, thing: Key, statdict: dict = None) -> None:
		if thing in self._real.character[char].thing:
			raise KeyError('Already have thing in character {}: {}'.format(
				char, thing))
		if statdict is None:
			statdict = {}
		return self.set_thing(char, thing, statdict)

	def set_thing(self, char: Key, thing: Key, statdict: Dict) -> None:
		self._real.character[char].thing[thing] = statdict

	def add_thing(self, char: Key, thing: Key, loc: Key,
					statdict: Dict) -> None:
		self._real.character[char].add_thing(thing, loc, **statdict)

	def place2thing(self, char: Key, node: Key, loc: Key) -> None:
		self._real.character[char].place2thing(node, loc)

	def thing2place(self, char: Key, node: Key) -> None:
		self._real.character[char].thing2place(node)

	def add_things_from(self, char: Key, seq: Iterable) -> None:
		for thing in seq:
			self.add_thing(char, *thing)

	def set_thing_location(self, char: Key, thing: Key, loc: Key) -> None:
		self._real.character[char].thing[thing]['location'] = loc

	def thing_follow_path(self, char: Key, thing: Key, path: List[Key],
							weight: Key) -> int:
		return self._real.character[char].thing[thing].follow_path(
			path, weight)

	def thing_go_to_place(self, char: Key, thing: Key, place: Key,
							weight: Key) -> int:
		return self._real.character[char].thing[thing].go_to_place(
			place, weight)

	def thing_travel_to(self,
						char: Key,
						thing: Key,
						dest: Key,
						weight: Key = None,
						graph=None) -> int:
		"""Make something find a path to ``dest`` and follow it.

		Optional argument ``weight`` is the portal stat to use to schedule
		movement times.

		Optional argument ``graph`` is an alternative graph to use for
		pathfinding. Should resemble a networkx DiGraph.

		"""
		return self._real.character[char].thing[thing].travel_to(
			dest, weight, graph)

	def init_place(self, char: Key, place: Key, statdict: Dict = None) -> None:
		if place in self._real.character[char].place:
			raise KeyError('Already have place in character {}: {}'.format(
				char, place))
		if statdict is None:
			statdict = {}
		return self.set_place(char, place, statdict)

	def set_place(self, char: Key, place: Key, statdict: Dict) -> None:
		self._real.character[char].place[place] = statdict
		self._after_ret = partial(self.node_stat_copy, char, place)

	def add_places_from(self, char: Key, seq: Iterable) -> None:
		self._real.character[char].add_places_from(seq)

	def add_portal(self,
					char: Key,
					orig: Key,
					dest: Key,
					statdict: Dict,
					symmetrical: bool = False) -> None:
		self._real.character[char].add_portal(orig, dest, **statdict)
		if symmetrical:
			self._real.character[char].add_portal(dest, orig, **statdict)

	def add_portals_from(self, char: Key, seq: Iterable) -> None:
		self._real.character[char].add_portals_from(seq)

	def del_portal(self, char: Key, orig: Key, dest: Key) -> None:
		self._real.character[char].remove_edge(orig, dest)

	def set_portal_stat(self, char: Key, orig: Key, dest: Key, k: Key,
						v) -> None:
		self._real.character[char].portal[orig][dest][k] = v

	def del_portal_stat(self, char: Key, orig: Key, dest: Key, k: Key) -> None:
		del self._real.character[char][orig][dest][k]

	@prepacked
	def portal_stat_copy(
			self,
			char: Key,
			orig: Key,
			dest: Key,
			btt: Tuple[str, int, int] = None) -> Dict[bytes, bytes]:
		pack = self._real.pack
		branch, turn, tick = self._get_btt(btt)
		origtime = self._real._btt()
		if (branch, turn, tick) != origtime:
			self._real._set_btt(branch, turn, tick)
		ret = {
			pack(k):
			pack(v.unwrap())
			if hasattr(v, 'unwrap') and not hasattr(v, 'no_unwrap') else v
			for (
				k, v) in self._real.character[char].portal[orig][dest].items()
		}
		if (branch, turn, tick) != origtime:
			self._real._set_btt(*origtime)
		return ret

	def _character_portals_stat_copy(
		self,
		char: Key,
		btt: Tuple[str, int, int] = None
	) -> Dict[bytes, Dict[bytes, Dict[bytes, bytes]]]:
		pack = self.pack
		r = {}
		btt = self._get_btt(btt)
		chara = self._real.character[char]
		origtime = self._real._btt()
		self._real._set_btt(*btt)
		portals = set(chara.portals())
		self._real._set_btt(*origtime)
		for orig, dest in portals:
			porig = pack(orig)
			pdest = pack(dest)
			if porig not in r:
				r[porig] = {}
			r[porig][pdest] = self.portal_stat_copy(char, orig, dest, btt=btt)
		return r

	def update_portal(self, char: Key, orig: Key, dest: Key,
						patch: Dict) -> None:
		character = self._real.character[char]
		if patch is None:
			del character.portal[orig][dest]
		elif orig not in character.portal or dest not in character.portal[orig]:
			character.portal[orig][dest] = patch
		else:
			character.portal[orig][dest].update(patch)

	def update_portals(self, char: Key, patch: Dict[Tuple[Key, Key],
													Dict]) -> None:
		for ((orig, dest), ppatch) in patch.items():
			self.update_portal(char, orig, dest, ppatch)

	def add_unit(self, char: Key, graph: Key, node: Key) -> None:
		self._real.character[char].add_unit(graph, node)

	def remove_unit(self, char: Key, graph: Key, node: Key) -> None:
		self._real.character[char].remove_unit(graph, node)

	def new_empty_rule(self, rule: str) -> None:
		self._real.rule.new_empty(rule)

	def new_empty_rulebook(self, rulebook: Key) -> list:
		self._real.rulebook.__getitem__(rulebook)
		return []

	def rulebook_copy(self,
						rulebook: Key,
						btt: Tuple[str, int, int] = None) -> List[str]:
		branch, turn, tick = self._get_btt(btt)
		return list(self._real.rulebook[rulebook]._get_cache(
			branch, turn, tick)[0])

	def rulebook_delta(
			self,
			rulebook: Key,
			*,
			btt_from: Tuple[str, int, int] = None,
			btt_to: Tuple[str, int, int] = None) -> Optional[List[str]]:
		old = self.rulebook_copy(rulebook, btt=btt_from)
		new = self.rulebook_copy(rulebook, btt=btt_to)
		if old == new:
			return
		return new

	def all_rulebooks_delta(
			self,
			*,
			btt_from: Tuple[str, int, int] = None,
			btt_to: Tuple[str, int, int] = None) -> Dict[Key, List[str]]:
		btt_from = self._get_btt(btt_from)
		btt_to = self._get_btt(btt_to)
		if btt_from == btt_to:
			return {}
		ret = {}
		for rulebook in self._real.rulebook.keys():
			delta = self.rulebook_delta(rulebook,
										btt_from=btt_from,
										btt_to=btt_to)
			if delta:
				ret[rulebook] = delta
		return ret

	def all_rulebooks_copy(self,
							btt: Tuple[str, int,
										int] = None) -> Dict[Key, List[str]]:
		btt = self._get_btt(btt)
		origtime = self._real._btt()
		self._real._set_btt(*btt)
		ret = {
			rulebook: self.rulebook_copy(rulebook)
			for rulebook in self._real.rulebook.keys()
		}
		self._real._set_btt(*origtime)
		return ret

	def set_rulebook_rule(self, rulebook: Key, i: int, rule: str) -> None:
		self._real.rulebook[rulebook][i] = rule

	def ins_rulebook_rule(self, rulebook: Key, i: int, rule: str) -> None:
		self._real.rulebook[rulebook].insert(i, rule)

	def del_rulebook_rule(self, rulebook: Key, i: int) -> None:
		del self._real.rulebook[rulebook][i]

	def set_rule_triggers(self, rule: str, triggers: List[str]) -> None:
		self._real.rule[rule].triggers = triggers

	def set_rule_prereqs(self, rule: str, prereqs: List[str]) -> None:
		self._real.rule[rule].prereqs = prereqs

	def set_rule_actions(self, rule: str, actions: List[str]) -> None:
		self._real.rule[rule].actions = actions

	def set_character_rulebook(self, char: Key, rulebook: Key) -> None:
		self._real.character[char].rulebook = rulebook

	def set_unit_rulebook(self, char: Key, rulebook: Key) -> None:
		self._real.character[char].unit.rulebook = rulebook

	def set_character_thing_rulebook(self, char: Key, rulebook: Key) -> None:
		self._real.character[char].thing.rulebook = rulebook

	def set_character_place_rulebook(self, char: Key, rulebook: Key) -> None:
		self._real.character[char].place.rulebook = rulebook

	def set_character_node_rulebook(self, char: Key, rulebook: Key) -> None:
		self._real.character[char].node.rulebook = rulebook

	def set_character_portal_rulebook(self, char: Key, rulebook: Key) -> None:
		self._real.character[char].portal.rulebook = rulebook

	def set_node_rulebook(self, char: Key, node: Key, rulebook: Key) -> None:
		self._real.character[char].node[node].rulebook = rulebook

	def set_portal_rulebook(self, char: Key, orig: Key, dest: Key,
							rulebook: Key) -> None:
		self._real.character[char].portal[orig][dest].rulebook = rulebook

	def rule_copy(self,
					rule: str,
					btt: Tuple[str, int, int] = None) -> Dict[str, List[str]]:
		branch, turn, tick = self._get_btt(btt)
		try:
			triggers = list(
				self._real._triggers_cache.retrieve(rule, branch, turn, tick))
		except KeyError:
			triggers = []
		try:
			prereqs = list(
				self._real._prereqs_cache.retrieve(rule, branch, turn, tick))
		except KeyError:
			prereqs = []
		try:
			actions = list(
				self._real._actions_cache.retrieve(rule, branch, turn, tick))
		except KeyError:
			actions = []
		return {'triggers': triggers, 'prereqs': prereqs, 'actions': actions}

	def rule_delta(
			self,
			rule: str,
			*,
			btt_from: Tuple[str, int, int] = None,
			btt_to: Tuple[str, int, int] = None) -> Dict[str, List[str]]:
		btt_from = self._get_btt(btt_from)
		btt_to = self._get_btt(btt_to)
		if btt_from == btt_to:
			return {}
		old = self.rule_copy(rule, btt=btt_from)
		new = self.rule_copy(rule, btt=btt_to)
		ret = {}
		if new['triggers'] != old['triggers']:
			ret['triggers'] = new['triggers']
		if new['prereqs'] != old['prereqs']:
			ret['prereqs'] = new['prereqs']
		if new['actions'] != old['actions']:
			ret['actions'] = new['actions']
		return ret

	def all_rules_delta(
		self,
		*,
		btt_from: Tuple[str, int, int] = None,
		btt_to: Tuple[str, int,
						int] = None) -> Dict[str, Dict[str, List[str]]]:
		ret = {}
		btt_from = self._get_btt(btt_from)
		btt_to = self._get_btt(btt_to)
		if btt_from == btt_to:
			return ret
		for rule in self._real.rule.keys():
			delta = self.rule_delta(rule, btt_from=btt_from, btt_to=btt_to)
			if delta:
				ret[rule] = delta
		return ret

	def all_rules_copy(
			self,
			*,
			btt: Tuple[str, int,
						int] = None) -> Dict[str, Dict[str, List[str]]]:
		btt = self._get_btt(btt)
		origtime = self._real._btt()
		if btt != origtime:
			self._real._set_btt(*btt)
		ret = {
			rule: self.rule_copy(rule, btt)
			for rule in self._real.rule.keys()
		}
		if btt != origtime:
			self._real._set_btt(*origtime)
		return ret

	@prepacked
	def source_copy(self, store: str) -> Dict[bytes, bytes]:
		return dict(map(self.pack_pair,
						getattr(self._real, store).iterplain()))

	def get_source(self, store: str, name: str) -> str:
		return getattr(self._real, store).get_source(name)

	def store_source(self, store: str, v: str, name: str = None) -> None:
		getattr(self._real, store).store_source(v, name)

	def del_source(self, store: str, k: str) -> None:
		delattr(getattr(self._real, store), k)

	def call_stored_function(self, store: str, func: str, args: Tuple,
								kwargs: Dict) -> Any:
		branch, turn, tick = self._real._btt()
		if store == 'method':
			args = (self._real, ) + tuple(args)
		store = getattr(self._real, store)
		if store not in self._real.stores:
			raise ValueError("{} is not a function store".format(store))
		callme = getattr(store, func)
		res = callme(*args, **kwargs)
		_, turn_now, tick_now = self._real._btt()
		delta = self._real.get_delta(branch, turn, tick, turn_now, tick_now)
		return res, delta

	def call_randomizer(self, method: str, *args, **kwargs) -> Any:
		return getattr(self._real._rando, method)(*args, **kwargs)

	def install_module(self, module: str) -> None:
		import_module(module).install(self._real)

	def do_game_start(self):
		time_from = self._real._btt()
		if hasattr(self._real.method, 'game_start'):
			self._real.game_start()
		return [], self._real.get_delta(*time_from, self._real.turn,
										self._real.tick)

	def is_ancestor_of(self, parent: str, child: str) -> bool:
		return self._real.is_ancestor_of(parent, child)

	def branches(self) -> set:
		return self._real.branches()

	def branch_start(self, branch: str) -> Tuple[int, int]:
		return self._real.branch_start(branch)

	def branch_end(self, branch: str) -> Tuple[int, int]:
		return self._real.branch_end(branch)

	def branch_parent(self, branch: str) -> Optional[str]:
		return self._real.branch_parent(branch)

	def apply_choices(
		self,
		choices: List[dict],
		dry_run=False,
		perfectionist=False
	) -> Tuple[List[Tuple[Any, Any]], List[Tuple[Any, Any]]]:
		return self._real.apply_choices(choices, dry_run, perfectionist)

	@staticmethod
	def get_schedule(entity: Union[AbstractCharacter, Node,
									Portal], stats: Iterable[Key],
						beginning: int, end: int) -> Dict[Key, List]:
		ret = {}
		for stat in stats:
			ret[stat] = list(
				entity.historical(stat).iter_history(beginning, end))
		return ret

	@prepacked
	def grid_2d_8graph(self, character: Key, m: int, n: int) -> bytes:
		raise NotImplementedError

	@prepacked
	def grid_2d_graph(self, character: Key, m: int, n: int,
						periodic: bool) -> bytes:
		raise NotImplementedError

	def rules_handled_turn(self,
							branch: str = None,
							turn: str = None) -> Dict[str, List[str]]:
		if branch is None:
			branch = self.branch
		if turn is None:
			turn = self.turn
		eng = self._real
		# assume the caches are all sync'd
		return {
			'character':
			eng._character_rules_handled_cache.handled_deep[branch][turn],
			'unit':
			eng._unit_rules_handled_cache.handled_deep[branch][turn],
			'character_thing':
			eng._character_thing_rules_handled_cache.handled_deep[branch]
			[turn],
			'character_place':
			eng._character_place_rules_handled_cache.handled_deep[branch]
			[turn],
			'character_portal':
			eng._character_portal_rules_handled_cache.handled_deep[branch]
			[turn],
			'node':
			eng._node_rules_handled_cache.handled_deep[branch][turn],
			'portal':
			eng._portal_rules_handled_cache.handled_deep[branch][turn]
		}

	def branches(self) -> Dict[str, Tuple[str, int, int, int, int]]:
		return self._real._branches

	def main_branch(self) -> str:
		return self._real.main_branch

	def switch_main_branch(self, branch: str) -> dict:
		new = branch not in self._real._branches
		self._real.switch_main_branch(branch)
		if not new:
			return self.get_kf_now()

	def get_kf_now(self) -> dict:
		self._real.snap_keyframe()
		ret = self._real._get_kf(*self._real._btt())
		# the following will be unnecessary when universal is a standard
		# part of keyframes
		ret['universal'] = dict(self._real.universal)
		return ret

	def game_start(self) -> None:
		branch, turn, tick = self._real._btt()
		if (turn, tick) != (0, 0):
<<<<<<< HEAD
			raise Exception(
				"You tried to start a game when it wasn't the start of time")
		ret = self._real.game_start()
		kf = self.get_kf_now()
=======
			raise Exception("You tried to start a game when it wasn't the start of time")
		ret = self._real.game_start()
		kf = self.get_kf_now()
		delt = kf2delta(kf)
		delt['eternal'] = dict(self._real.eternal)
		delt['universal'] = dict(self._real.universal)
		delt['rules'] = {rule: self.rule_copy(rule, (branch, turn, tick)) for rule in self._real.rule}
		delt['rulebooks'] = {rulebook: self.rulebook_copy(rulebook, (branch, turn, tick)) for rulebook in self._real.rulebook}
>>>>>>> 065b711a
		functions = dict(self._real.function.iterplain())
		methods = dict(self._real.method.iterplain())
		triggers = dict(self._real.trigger.iterplain())
		prereqs = dict(self._real.prereq.iterplain())
		actions = dict(self._real.action.iterplain())
		return ret, kf, self._real.eternal, functions, methods, triggers, prereqs, actions<|MERGE_RESOLUTION|>--- conflicted
+++ resolved
@@ -1458,13 +1458,8 @@
 	def game_start(self) -> None:
 		branch, turn, tick = self._real._btt()
 		if (turn, tick) != (0, 0):
-<<<<<<< HEAD
 			raise Exception(
 				"You tried to start a game when it wasn't the start of time")
-		ret = self._real.game_start()
-		kf = self.get_kf_now()
-=======
-			raise Exception("You tried to start a game when it wasn't the start of time")
 		ret = self._real.game_start()
 		kf = self.get_kf_now()
 		delt = kf2delta(kf)
@@ -1472,7 +1467,6 @@
 		delt['universal'] = dict(self._real.universal)
 		delt['rules'] = {rule: self.rule_copy(rule, (branch, turn, tick)) for rule in self._real.rule}
 		delt['rulebooks'] = {rulebook: self.rulebook_copy(rulebook, (branch, turn, tick)) for rulebook in self._real.rulebook}
->>>>>>> 065b711a
 		functions = dict(self._real.function.iterplain())
 		methods = dict(self._real.method.iterplain())
 		triggers = dict(self._real.trigger.iterplain())
