# This file is part of allegedb, an object relational mapper for versioned graphs.
# Copyright (C) Zachary Spector. public@zacharyspector.com
#
# This program is free software: you can redistribute it and/or modify
# it under the terms of the GNU Affero General Public License as published by
# the Free Software Foundation, version 3.
#
# This program is distributed in the hope that it will be useful,
# but WITHOUT ANY WARRANTY; without even the implied warranty of
# MERCHANTABILITY or FITNESS FOR A PARTICULAR PURPOSE.  See the
# GNU Affero General Public License for more details.
#
# You should have received a copy of the GNU Affero General Public License
# along with this program.  If not, see <https://www.gnu.org/licenses/>.
"""SQLAlchemy code to generate the SQL used by the allegedb ORM

If SQLAlchemy is installed at runtime, this will use it to generate SQL on the fly;
if it is not, allegedb can use a pregenerated file "sqlite.json" to store graphs in
a SQLite database. Generate sqlite.json by running this on the command line:

python3 alchemy.py >sqlite.json

"""
from functools import partial
from sqlalchemy import (
	Table,
	Column,
	CheckConstraint,
	ForeignKeyConstraint,
	INT,
	TEXT,
	BOOLEAN,
	MetaData,
	ForeignKey,
	select,
	func,
)

BaseColumn = Column
Column = partial(BaseColumn, nullable=False)

from sqlalchemy.sql import bindparam, and_, or_
from json import dumps
from functools import partial


def tables_for_meta(meta):
	Table('global',
			meta,
			Column('key', TEXT, primary_key=True),
			Column('value', TEXT, nullable=True),
			sqlite_with_rowid=False)
	Table('branches',
			meta,
			Column('branch',
					TEXT,
					ForeignKey('branches.parent'),
					primary_key=True,
					default='trunk'),
			Column('parent', TEXT, default='trunk', nullable=True),
			Column('parent_turn', INT, default=0),
			Column('parent_tick', INT, default=0),
			Column('end_turn', INT, default=0),
			Column('end_tick', INT, default=0),
			CheckConstraint('branch<>parent'),
			sqlite_with_rowid=False)
	Table('turns',
			meta,
			Column('branch', TEXT, primary_key=True),
			Column('turn', INT, primary_key=True),
			Column('end_tick', INT),
			Column('plan_end_tick', INT),
			sqlite_with_rowid=False)
	Table('graphs',
			meta,
			Column('graph', TEXT, primary_key=True),
			Column('type', TEXT, default='Graph'),
			CheckConstraint(
				"type IN ('Graph', 'DiGraph', 'MultiGraph', 'MultiDiGraph')"),
			sqlite_with_rowid=False)
	Table('keyframes',
			meta,
			Column('graph', TEXT, ForeignKey('graphs.graph'),
					primary_key=True),
			Column('branch',
					TEXT,
					ForeignKey('branches.branch'),
					primary_key=True,
					default='trunk'),
			Column('turn', INT, primary_key=True, default=0),
			Column('tick', INT, primary_key=True, default=0),
			Column('nodes', TEXT),
			Column('edges', TEXT),
			Column('graph_val', TEXT),
			sqlite_with_rowid=False)
	Table('graph_val',
			meta,
			Column('graph', TEXT, ForeignKey('graphs.graph'),
					primary_key=True),
			Column('key', TEXT, primary_key=True),
			Column('branch',
					TEXT,
					ForeignKey('branches.branch'),
					primary_key=True,
					default='trunk'),
			Column('turn', INT, primary_key=True, default=0),
			Column('tick', INT, primary_key=True, default=0),
			Column('value', TEXT, nullable=True),
			sqlite_with_rowid=False)
	Table('nodes',
			meta,
			Column('graph', TEXT, ForeignKey('graphs.graph'),
					primary_key=True),
			Column('node', TEXT, primary_key=True),
			Column('branch',
					TEXT,
					ForeignKey('branches.branch'),
					primary_key=True,
					default='trunk'),
			Column('turn', INT, primary_key=True, default=0),
			Column('tick', INT, primary_key=True, default=0),
			Column('extant', BOOLEAN),
			sqlite_with_rowid=False)
	Table('node_val',
			meta,
			Column('graph', TEXT, primary_key=True),
			Column('node', TEXT, primary_key=True),
			Column('key', TEXT, primary_key=True),
			Column('branch',
					TEXT,
					ForeignKey('branches.branch'),
					primary_key=True,
					default='trunk'),
			Column('turn', INT, primary_key=True, default=0),
			Column('tick', INT, primary_key=True, default=0),
			Column('value', TEXT, nullable=True),
			ForeignKeyConstraint(['graph', 'node'],
									['nodes.graph', 'nodes.node']),
			sqlite_with_rowid=False)
	Table('edges',
			meta,
			Column('graph', TEXT, ForeignKey('graphs.graph'),
					primary_key=True),
			Column('orig', TEXT, primary_key=True),
			Column('dest', TEXT, primary_key=True),
			Column('idx', INT, primary_key=True),
			Column('branch',
					TEXT,
					ForeignKey('branches.branch'),
					primary_key=True,
					default='trunk'),
			Column('turn', INT, primary_key=True, default=0),
			Column('tick', INT, primary_key=True, default=0),
			Column('extant', BOOLEAN),
			ForeignKeyConstraint(['graph', 'orig'],
									['nodes.graph', 'nodes.node']),
			ForeignKeyConstraint(['graph', 'dest'],
									['nodes.graph', 'nodes.node']),
			sqlite_with_rowid=False)
	Table('edge_val',
			meta,
			Column('graph', TEXT, primary_key=True),
			Column('orig', TEXT, primary_key=True),
			Column('dest', TEXT, primary_key=True),
			Column('idx', INT, primary_key=True),
			Column('key', TEXT, primary_key=True),
			Column('branch',
					TEXT,
					ForeignKey('branches.branch'),
					primary_key=True,
					default='trunk'),
			Column('turn', INT, primary_key=True, default=0),
			Column('tick', INT, primary_key=True, default=0),
			Column('value', TEXT, nullable=True),
			ForeignKeyConstraint(
				['graph', 'orig', 'dest', 'idx'],
				['edges.graph', 'edges.orig', 'edges.dest', 'edges.idx']),
			sqlite_with_rowid=False)
	Table('plans', meta, Column('id', INT, primary_key=True),
			Column('branch', TEXT), Column('turn', INT), Column('tick', INT))
	Table('plan_ticks',
			meta,
			Column('plan_id', INT, primary_key=True),
			Column('turn', INT, primary_key=True),
			Column('tick', INT, primary_key=True),
			ForeignKeyConstraint(('plan_id', ), ('plans.id', )),
			sqlite_with_rowid=False)
	return meta.tables


def indices_for_table_dict(table):
	return {}


def queries_for_table_dict(table):

	def tick_to_end_clause(tab):
		return and_(
			tab.c.graph == bindparam('graph'),
			tab.c.branch == bindparam('branch'),
			or_(
				tab.c.turn > bindparam('turn_from_a'),
				and_(tab.c.turn == bindparam('turn_from_b'),
						tab.c.tick >= bindparam('tick_from'))))

	def tick_to_tick_clause(tab):
		return and_(
			tick_to_end_clause(tab),
			or_(
				tab.c.turn < bindparam('turn_to_a'),
				and_(tab.c.turn == bindparam('turn_to_b'),
						tab.c.tick <= bindparam('tick_to'))))

	r = {
		'global_get':
<<<<<<< HEAD
		select(table['global'].c.value).where(
			table['global'].c.key == bindparam('key')),
=======
		select(table['global'].c.value
				).where(table['global'].c.key == bindparam('key')),
>>>>>>> 82941bcf
		'global_update':
		table['global'].update().values(value=bindparam('value')).where(
			table['global'].c.key == bindparam('key')),
		'graph_type':
<<<<<<< HEAD
		select(table['graphs'].c.type).where(
			table['graphs'].c.graph == bindparam('graph')),
=======
		select(table['graphs'].c.type
				).where(table['graphs'].c.graph == bindparam('graph')),
>>>>>>> 82941bcf
		'del_edge_val_graph':
		table['edge_val'].delete().where(
			table['edge_val'].c.graph == bindparam('graph')),
		'del_edge_val_after':
		table['edge_val'].delete().where(
			and_(
				table['edge_val'].c.graph == bindparam('graph'),
				table['edge_val'].c.orig == bindparam('orig'),
				table['edge_val'].c.dest == bindparam('dest'),
				table['edge_val'].c.idx == bindparam('idx'),
				table['edge_val'].c.key == bindparam('key'),
				table['edge_val'].c.branch == bindparam('branch'),
				or_(
					table['edge_val'].c.turn > bindparam('turn'),
					and_(table['edge_val'].c.turn == bindparam('turn'),
							table['edge_val'].c.tick >= bindparam('tick'))))),
		'del_edges_graph':
		table['edges'].delete().where(
			table['edges'].c.graph == bindparam('graph')),
		'del_edges_after':
		table['edges'].delete().where(
			and_(
				table['edges'].c.graph == bindparam('graph'),
				table['edges'].c.orig == bindparam('orig'),
				table['edges'].c.dest == bindparam('dest'),
				table['edges'].c.idx == bindparam('idx'),
				table['edges'].c.branch == bindparam('branch'),
				or_(
					table['edges'].c.turn > bindparam('turn'),
					and_(table['edges'].c.turn == bindparam('turn'),
							table['edges'].c.tick >= bindparam('tick'))))),
		'del_nodes_graph':
		table['nodes'].delete().where(
			table['nodes'].c.graph == bindparam('graph')),
		'del_nodes_after':
		table['nodes'].delete().where(
			and_(
				table['nodes'].c.graph == bindparam('graph'),
				table['nodes'].c.node == bindparam('node'),
				table['nodes'].c.branch == bindparam('branch'),
				or_(
					table['nodes'].c.turn > bindparam('turn'),
					and_(table['nodes'].c.turn == bindparam('turn'),
							table['nodes'].c.tick >= bindparam('tick'))))),
		'del_node_val_graph':
		table['node_val'].delete().where(
			table['node_val'].c.graph == bindparam('graph')),
		'del_node_val_after':
		table['node_val'].delete().where(
			and_(
				table['node_val'].c.graph == bindparam('graph'),
				table['node_val'].c.node == bindparam('node'),
				table['node_val'].c.key == bindparam('key'),
				table['node_val'].c.branch == bindparam('branch'),
				or_(
					table['node_val'].c.turn > bindparam('turn'),
					and_(table['node_val'].c.turn == bindparam('turn'),
							table['node_val'].c.tick >= bindparam('tick'))))),
		'del_graph':
		table['graphs'].delete().where(
			table['graphs'].c.graph == bindparam('graph')),
		'del_graph_val_after':
		table['graph_val'].delete().where(
			and_(
				table['graph_val'].c.graph == bindparam('graph'),
				table['graph_val'].c.key == bindparam('key'),
				table['graph_val'].c.branch == bindparam('branch'),
				or_(
					table['graph_val'].c.turn > bindparam('turn'),
					and_(table['graph_val'].c.turn == bindparam('turn'),
							table['graph_val'].c.tick >= bindparam('tick'))))),
		'global_delete':
		table['global'].delete().where(
			table['global'].c.key == bindparam('key')),
		'graphs_types':
		select(table['graphs'].c.graph, table['graphs'].c.type),
		'graphs_named':
		select(func.COUNT()).select_from(table['graphs']).where(
			table['graphs'].c.graph == bindparam('graph')),
		'update_branches':
		table['branches'].update().values(
			parent=bindparam('parent'),
			parent_turn=bindparam('parent_turn'),
			parent_tick=bindparam('parent_tick'),
			end_turn=bindparam('end_turn'),
			end_tick=bindparam('end_tick')).where(
				table['branches'].c.branch == bindparam('branch')),
		'update_turns':
		table['turns'].update().values(
			end_tick=bindparam('end_tick'),
			plan_end_tick=bindparam('plan_end_tick')).where(
				and_(table['turns'].c.branch == bindparam('branch'),
						table['turns'].c.turn == bindparam('turn'))),
		'keyframes_list':
<<<<<<< HEAD
		select(table['keyframes'].c.graph, table['keyframes'].c.branch,
				table['keyframes'].c.turn, table['keyframes'].c.tick),
		'get_keyframe':
		select(table['keyframes'].c.nodes, table['keyframes'].c.edges,
				table['keyframes'].c.graph_val).where(
					and_(table['keyframes'].c.graph == bindparam('graph'),
							table['keyframes'].c.branch == bindparam('branch'),
							table['keyframes'].c.turn == bindparam('turn'),
							table['keyframes'].c.tick == bindparam('tick'))),
		'load_nodes_tick_to_end':
		select(table['nodes'].c.node, table['nodes'].c.turn,
				table['nodes'].c.tick, table['nodes'].c.extant).where(
					tick_to_end_clause(table['nodes'])),
		'load_nodes_tick_to_tick':
		select(table['nodes'].c.node, table['nodes'].c.turn,
				table['nodes'].c.tick, table['nodes'].c.extant).where(
					tick_to_tick_clause(table['nodes'])),
		'load_edges_tick_to_end':
		select(table['edges'].c.orig, table['edges'].c.dest,
				table['edges'].c.idx, table['edges'].c.turn,
				table['edges'].c.tick, table['edges'].c.extant).where(
					tick_to_end_clause(table['edges'])),
		'load_edges_tick_to_tick':
		select(table['edges'].c.orig, table['edges'].c.dest,
				table['edges'].c.idx, table['edges'].c.turn,
				table['edges'].c.tick, table['edges'].c.extant).where(
					tick_to_tick_clause(table['edges'])),
		'load_node_val_tick_to_end':
		select(table['node_val'].c.node, table['node_val'].c.key,
				table['node_val'].c.turn, table['node_val'].c.tick,
				table['node_val'].c.value).where(
					tick_to_end_clause(table['node_val'])),
		'load_node_val_tick_to_tick':
		select(table['node_val'].c.node, table['node_val'].c.key,
				table['node_val'].c.turn, table['node_val'].c.tick,
				table['node_val'].c.value).where(
					tick_to_tick_clause(table['node_val'])),
		'load_edge_val_tick_to_end':
		select(table['edge_val'].c.orig, table['edge_val'].c.dest,
				table['edge_val'].c.idx, table['edge_val'].c.key,
				table['edge_val'].c.turn, table['edge_val'].c.tick,
				table['edge_val'].c.value).where(
					tick_to_end_clause(table['edge_val'])),
		'load_edge_val_tick_to_tick':
		select(table['edge_val'].c.orig, table['edge_val'].c.dest,
				table['edge_val'].c.idx, table['edge_val'].c.key,
				table['edge_val'].c.turn, table['edge_val'].c.tick,
				table['edge_val'].c.value).where(
					tick_to_tick_clause(table['edge_val'])),
		'load_graph_val_tick_to_end':
		select(table['graph_val'].c.key, table['graph_val'].c.turn,
				table['graph_val'].c.tick, table['graph_val'].c.value).where(
					tick_to_end_clause(table['graph_val'])),
		'load_graph_val_tick_to_tick':
		select(table['graph_val'].c.key, table['graph_val'].c.turn,
				table['graph_val'].c.tick, table['graph_val'].c.value).where(
					tick_to_tick_clause(table['graph_val']))
=======
		select(
			table['keyframes'].c.graph, table['keyframes'].c.branch,
			table['keyframes'].c.turn, table['keyframes'].c.tick
		),
		'get_keyframe':
		select(
			table['keyframes'].c.nodes, table['keyframes'].c.edges,
			table['keyframes'].c.graph_val
		).where(
			and_(table['keyframes'].c.graph == bindparam('graph'),
					table['keyframes'].c.branch == bindparam('branch'),
					table['keyframes'].c.turn == bindparam('turn'),
					table['keyframes'].c.tick == bindparam('tick'))),
		'load_nodes_tick_to_end':
		select(
			table['nodes'].c.node, table['nodes'].c.turn,
			table['nodes'].c.tick, table['nodes'].c.extant
		).where(tick_to_end_clause(table['nodes'])),
		'load_nodes_tick_to_tick':
		select(
			table['nodes'].c.node, table['nodes'].c.turn,
			table['nodes'].c.tick, table['nodes'].c.extant
		).where(tick_to_tick_clause(table['nodes'])),
		'load_edges_tick_to_end':
		select(
			table['edges'].c.orig, table['edges'].c.dest, table['edges'].c.idx,
			table['edges'].c.turn, table['edges'].c.tick,
			table['edges'].c.extant
		).where(tick_to_end_clause(table['edges'])),
		'load_edges_tick_to_tick':
		select(
			table['edges'].c.orig, table['edges'].c.dest, table['edges'].c.idx,
			table['edges'].c.turn, table['edges'].c.tick,
			table['edges'].c.extant
		).where(tick_to_tick_clause(table['edges'])),
		'load_node_val_tick_to_end':
		select(
			table['node_val'].c.node, table['node_val'].c.key,
			table['node_val'].c.turn, table['node_val'].c.tick,
			table['node_val'].c.value
		).where(tick_to_end_clause(table['node_val'])),
		'load_node_val_tick_to_tick':
		select(
			table['node_val'].c.node, table['node_val'].c.key,
			table['node_val'].c.turn, table['node_val'].c.tick,
			table['node_val'].c.value
		).where(tick_to_tick_clause(table['node_val'])),
		'load_edge_val_tick_to_end':
		select(
			table['edge_val'].c.orig, table['edge_val'].c.dest,
			table['edge_val'].c.idx, table['edge_val'].c.key,
			table['edge_val'].c.turn, table['edge_val'].c.tick,
			table['edge_val'].c.value
		).where(tick_to_end_clause(table['edge_val'])),
		'load_edge_val_tick_to_tick':
		select(
			table['edge_val'].c.orig, table['edge_val'].c.dest,
			table['edge_val'].c.idx, table['edge_val'].c.key,
			table['edge_val'].c.turn, table['edge_val'].c.tick,
			table['edge_val'].c.value
		).where(tick_to_tick_clause(table['edge_val'])),
		'load_graph_val_tick_to_end':
		select(
			table['graph_val'].c.key, table['graph_val'].c.turn,
			table['graph_val'].c.tick, table['graph_val'].c.value
		).where(tick_to_end_clause(table['graph_val'])),
		'load_graph_val_tick_to_tick':
		select(
			table['graph_val'].c.key, table['graph_val'].c.turn,
			table['graph_val'].c.tick, table['graph_val'].c.value
		).where(tick_to_tick_clause(table['graph_val']))
>>>>>>> 82941bcf
	}
	for t in table.values():
		key = list(t.primary_key)
		if 'branch' in t.columns and 'turn' in t.columns and 'tick' in t.columns:
			branch = t.columns['branch']
			turn = t.columns['turn']
			tick = t.columns['tick']
			if branch in key and turn in key and tick in key:
				key = [branch, turn, tick]
				r[t.name + '_del_time'] = t.delete().where(
					and_(t.c.branch == bindparam('branch'),
							t.c.turn == bindparam('turn'),
							t.c.tick == bindparam('tick')))
		r[t.name + '_dump'] = select(*t.c.values()).order_by(*key)
		r[t.name + '_insert'] = t.insert().values(
			tuple(bindparam(cname) for cname in t.c.keys()))
		r[t.name + '_count'] = select(func.COUNT()).select_from(t)
		r[t.name + '_del'] = t.delete().where(
			and_(*[c == bindparam(c.name) for c in t.primary_key]))
	return r


def gather_sql(meta):
	from sqlalchemy.sql.ddl import CreateTable, CreateIndex
	r = {}
	table = tables_for_meta(meta)
	index = indices_for_table_dict(table)
	query = queries_for_table_dict(table)

	for t in table.values():
		r['create_' + t.name] = CreateTable(t)
		r['truncate_' + t.name] = t.delete()
	for (tab, idx) in index.items():
		r['index_' + tab] = CreateIndex(idx)
	r.update(query)

	return r


def compile_sql(dialect, meta):
	return {
		k: v.compile(dialect=dialect)
		for (k, v) in gather_sql(meta).items()
	}


if __name__ == '__main__':
	from sqlalchemy.dialects.sqlite.pysqlite import SQLiteDialect_pysqlite

	out = dict((k, str(v)) for (
		k, v) in compile_sql(SQLiteDialect_pysqlite(), MetaData()).items())

	print(dumps(out, indent=4, sort_keys=True))<|MERGE_RESOLUTION|>--- conflicted
+++ resolved
@@ -213,24 +213,14 @@
 
 	r = {
 		'global_get':
-<<<<<<< HEAD
-		select(table['global'].c.value).where(
-			table['global'].c.key == bindparam('key')),
-=======
 		select(table['global'].c.value
 				).where(table['global'].c.key == bindparam('key')),
->>>>>>> 82941bcf
 		'global_update':
 		table['global'].update().values(value=bindparam('value')).where(
 			table['global'].c.key == bindparam('key')),
 		'graph_type':
-<<<<<<< HEAD
-		select(table['graphs'].c.type).where(
-			table['graphs'].c.graph == bindparam('graph')),
-=======
 		select(table['graphs'].c.type
 				).where(table['graphs'].c.graph == bindparam('graph')),
->>>>>>> 82941bcf
 		'del_edge_val_graph':
 		table['edge_val'].delete().where(
 			table['edge_val'].c.graph == bindparam('graph')),
@@ -325,65 +315,6 @@
 				and_(table['turns'].c.branch == bindparam('branch'),
 						table['turns'].c.turn == bindparam('turn'))),
 		'keyframes_list':
-<<<<<<< HEAD
-		select(table['keyframes'].c.graph, table['keyframes'].c.branch,
-				table['keyframes'].c.turn, table['keyframes'].c.tick),
-		'get_keyframe':
-		select(table['keyframes'].c.nodes, table['keyframes'].c.edges,
-				table['keyframes'].c.graph_val).where(
-					and_(table['keyframes'].c.graph == bindparam('graph'),
-							table['keyframes'].c.branch == bindparam('branch'),
-							table['keyframes'].c.turn == bindparam('turn'),
-							table['keyframes'].c.tick == bindparam('tick'))),
-		'load_nodes_tick_to_end':
-		select(table['nodes'].c.node, table['nodes'].c.turn,
-				table['nodes'].c.tick, table['nodes'].c.extant).where(
-					tick_to_end_clause(table['nodes'])),
-		'load_nodes_tick_to_tick':
-		select(table['nodes'].c.node, table['nodes'].c.turn,
-				table['nodes'].c.tick, table['nodes'].c.extant).where(
-					tick_to_tick_clause(table['nodes'])),
-		'load_edges_tick_to_end':
-		select(table['edges'].c.orig, table['edges'].c.dest,
-				table['edges'].c.idx, table['edges'].c.turn,
-				table['edges'].c.tick, table['edges'].c.extant).where(
-					tick_to_end_clause(table['edges'])),
-		'load_edges_tick_to_tick':
-		select(table['edges'].c.orig, table['edges'].c.dest,
-				table['edges'].c.idx, table['edges'].c.turn,
-				table['edges'].c.tick, table['edges'].c.extant).where(
-					tick_to_tick_clause(table['edges'])),
-		'load_node_val_tick_to_end':
-		select(table['node_val'].c.node, table['node_val'].c.key,
-				table['node_val'].c.turn, table['node_val'].c.tick,
-				table['node_val'].c.value).where(
-					tick_to_end_clause(table['node_val'])),
-		'load_node_val_tick_to_tick':
-		select(table['node_val'].c.node, table['node_val'].c.key,
-				table['node_val'].c.turn, table['node_val'].c.tick,
-				table['node_val'].c.value).where(
-					tick_to_tick_clause(table['node_val'])),
-		'load_edge_val_tick_to_end':
-		select(table['edge_val'].c.orig, table['edge_val'].c.dest,
-				table['edge_val'].c.idx, table['edge_val'].c.key,
-				table['edge_val'].c.turn, table['edge_val'].c.tick,
-				table['edge_val'].c.value).where(
-					tick_to_end_clause(table['edge_val'])),
-		'load_edge_val_tick_to_tick':
-		select(table['edge_val'].c.orig, table['edge_val'].c.dest,
-				table['edge_val'].c.idx, table['edge_val'].c.key,
-				table['edge_val'].c.turn, table['edge_val'].c.tick,
-				table['edge_val'].c.value).where(
-					tick_to_tick_clause(table['edge_val'])),
-		'load_graph_val_tick_to_end':
-		select(table['graph_val'].c.key, table['graph_val'].c.turn,
-				table['graph_val'].c.tick, table['graph_val'].c.value).where(
-					tick_to_end_clause(table['graph_val'])),
-		'load_graph_val_tick_to_tick':
-		select(table['graph_val'].c.key, table['graph_val'].c.turn,
-				table['graph_val'].c.tick, table['graph_val'].c.value).where(
-					tick_to_tick_clause(table['graph_val']))
-=======
 		select(
 			table['keyframes'].c.graph, table['keyframes'].c.branch,
 			table['keyframes'].c.turn, table['keyframes'].c.tick
@@ -455,7 +386,6 @@
 			table['graph_val'].c.key, table['graph_val'].c.turn,
 			table['graph_val'].c.tick, table['graph_val'].c.value
 		).where(tick_to_tick_clause(table['graph_val']))
->>>>>>> 82941bcf
 	}
 	for t in table.values():
 		key = list(t.primary_key)
