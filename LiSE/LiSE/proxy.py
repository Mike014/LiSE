# This file is part of LiSE, a framework for life simulation games.
# Copyright (c) Zachary Spector,  zacharyspector@gmail.com
"""Proxy objects to access LiSE entities from another process."""
import sys
import logging
from os import getpid
from collections import (
    Mapping,
    MutableMapping,
    MutableSequence
)
from threading import Thread, Lock
from multiprocessing import Process, Pipe, Queue, ProcessError
from queue import Empty
from blinker import Signal

from .engine import AbstractEngine
from .character import Facade
from allegedb.xjson import JSONReWrapper, JSONListReWrapper
from .util import reify
from allegedb.cache import PickyDefaultDict, StructuredDefaultDict
from .handle import EngineHandle
from .xcollections import AbstractLanguageDescriptor


class CachingProxy(MutableMapping, Signal):
    def __init__(self, engine_proxy):
        super().__init__()
        self.engine = engine_proxy
        self.exists = True

    def __bool__(self):
        return bool(self.exists)

    def __iter__(self):
        yield from self._cache

    def __len__(self):
        return len(self._cache)

    def __contains__(self, k):
        return k in self._cache

    def __getitem__(self, k):
        if k not in self:
            raise KeyError("No such key: {}".format(k))
        return self._cache[k]

    def __setitem__(self, k, v):
        self._set_item(k, v)
        self._cache[k] = self._cache_munge(k, v)
        self.send(self, key=k, val=v)

    def __delitem__(self, k):
        if k not in self:
            raise KeyError("No such key: {}".format(k))
        self._del_item(k)
        del self._cache[k]
        self.send(self, key=k, val=None)

    def _apply_diff(self, diff):
        for (k, v) in diff.items():
            if v is None:
                if k in self._cache:
                    del self._cache[k]
                    self.send(self, key=k, val=None)
            elif k not in self._cache or self._cache[k] != v:
                self._cache[k] = v
                self.send(self, key=k, val=v)

    def update_cache(self):
        diff = self._get_diff()
        self.exists = diff is not None
        if not self.exists:
            self._cache = {}
            self.send(self)
            return
        self._apply_diff(diff)

    def _get_diff(self):
        raise NotImplementedError("Abstract method")

    def _cache_munge(self, k, v):
        raise NotImplementedError("Abstract method")

    def _set_item(self, k, v):
        raise NotImplementedError("Abstract method")

    def _del_item(self, k):
        raise NotImplementedError("Abstract method")


class CachingEntityProxy(CachingProxy):
    def _cache_munge(self, k, v):
        return self.engine.json_rewrap(v)

    def __repr__(self):
        return "{}({}) {}".format(
            self.__class__.__name__, self._cache, self.name
        )


class RulebookProxyDescriptor(object):
    def __get__(self, inst, cls):
        if inst is None:
            return self
        try:
            proxy = inst._get_rulebook_proxy()
        except KeyError:
            proxy = RuleBookProxy(inst.engine, inst._get_default_rulebook_name())
            inst._set_rulebook_proxy(proxy)
        return proxy

    def __set__(self, inst, val):
        if hasattr(val, 'name'):
            if not isinstance(val, RuleBookProxy):
                raise TypeError
            rb = val
            val = val.name
        else:
            rb = RuleBookProxy(inst.engine, val)
        inst._set_rulebook(val)
        inst._set_rulebook_proxy(rb)


class NodeProxy(CachingEntityProxy):
    rulebook = RulebookProxyDescriptor()
    @property
    def character(self):
        return self.engine.character[self._charname]

    @property
    def _cache(self):
        return self.engine._node_stat_cache[self._charname][self.name]

    def _get_default_rulebook_name(self):
        return self._charname, self.name

    def _get_rulebook_proxy(self):
        return self.engine._char_node_rulebooks_cache[self._charname][self.name]

    def _set_rulebook_proxy(self, rb):
        self.engine._char_node_rulebooks_cache[self._charname][self.name] = rb

    def _set_rulebook(self, rb):
        self.engine.handle(
            'set_node_rulebook',
            char=self._charname, node=self.name, rulebook=rb, silent=True
        )

    def __init__(self, engine_proxy, charname, nodename):
        self._charname = charname
        self.name = nodename
        super().__init__(engine_proxy)

    def __iter__(self):
        yield from super().__iter__()
        yield 'character'
        yield 'name'

    def __eq__(self, other):
        return (
            isinstance(other, NodeProxy) and
            self._charname == other._charname and
            self.name == other.name
        )

    def __hash__(self):
        return hash((self._charname, self.name))

    def __contains__(self, k):
        if k in ('character', 'name'):
            return True
        return super().__contains__(k)

    def __getitem__(self, k):
        if k == 'character':
            return self._charname
        elif k == 'name':
            return self.name
        return super().__getitem__(k)

    def _get_state(self):
        return self.engine.handle(
            command='node_stat_copy',
            char=self._charname,
            node=self.name
        )

    def _get_diff(self):
        return self.engine.handle(
            command='node_stat_diff',
            char=self._charname,
            node=self.name
        )

    def _set_item(self, k, v):
        if k == 'name':
            raise KeyError("Nodes can't be renamed")
        self.engine.handle(
            command='set_node_stat',
            char=self._charname,
            node=self.name,
            k=k, v=v,
            silent=True,
            branching=True
        )

    def _del_item(self, k):
        if k == 'name':
            raise KeyError("Nodes need names")
        self.engine.handle(
            command='del_node_stat',
            char=self._charname,
            node=self.name,
            k=k,
            silent=True,
            branching=True
        )

    def delete(self):
        self.engine.del_node(self._charname, self.name)


class PlaceProxy(NodeProxy):
    def __repr__(self):
        return "proxy to {}.place[{}]".format(
            self._charname,
            self.name
        )


class ThingProxy(NodeProxy):
    @property
    def location(self):
        return self.engine.character[self._charname].node[self._location]

    @location.setter
    def location(self, v):
        if isinstance(v, NodeProxy):
            if v.character != self.character:
                raise ValueError(
                    "Things can only be located in their character. "
                    "Maybe you want an avatar?"
                )
            locn = v.name
        elif v in self.character.node:
            locn = v
        else:
            raise TypeError("Location must be a node or the name of one")
        self._set_location(locn)

    @property
    def next_location(self):
        if self._next_location is None:
            return None
        return self.engine.character[self._charname].node[self._next_location]

    def __init__(
            self, engine, character, name, location, next_location,
            arrival_time, next_arrival_time
    ):
        if location is None:
            raise TypeError("Things must have locations")
        super().__init__(engine, character, name)
        self._location = location
        self._next_location = next_location
        self._arrival_time = arrival_time
        self._next_arrival_time = next_arrival_time

    def __iter__(self):
        yield from super().__iter__()
        yield from {
            'location',
            'next_location',
            'arrival_time',
            'next_arrival_time'
        }

    def __getitem__(self, k):
        if k in {
                'location',
                'next_location',
                'arrival_time',
                'next_arrival_time'
        }:
            return getattr(self, '_' + k)
        return super().__getitem__(k)

    def _set_location(self, v):
        self._location = v
        self.engine.handle(
            command='set_thing_location',
            char=self.character.name,
            thing=self.name,
            loc=v
        )
        self.send(self, key='location', val=v)

    def __setitem__(self, k, v):
        if k == 'location':
            self._set_location(v)
        elif k in {'next_location', 'arrival_time', 'next_arrival_time'}:
            raise ValueError("Read-only")
        else:
            super().__setitem__(k, v)

    def __repr__(self):
        if self._next_location is not None:
            return "proxy to {}.thing[{}]@{}->{}".format(
                self._charname,
                self.name,
                self._location,
                self._next_location
            )
        return "proxy to {}.thing[{}]@{}".format(
            self._charname,
            self.name,
            self._location
        )

    def update_cache(self):
        (loc, next_loc, arrt, next_arrt) = self.engine.handle(
            command='get_thing_special_stats',
            char=self._charname, thing=self.name
        )
        if loc is None:
            self.exists = False
            self._cache = {}
            return
        if loc != self._location:
            self._location = loc
            self.send(self, key='location', val=loc)
        if next_loc != self._next_location:
            self._next_location = next_loc
            self.send(self, key='next_location', val=next_loc)
        if arrt != self._arrival_time:
            self._arrival_time = arrt
            self.send(self, key='arrival_time', val=arrt)
        if next_arrt != self._next_arrival_time:
            self._next_arrival_time = next_arrt
            self.send(self, key='next_arrival_time', val=next_arrt)
        super().update_cache()

    def follow_path(self, path, weight=None):
        self.engine.handle(
            command='thing_follow_path',
            char=self._charname,
            thing=self.name,
            path=path,
            weight=weight,
            silent=True
        )

    def go_to_place(self, place, weight=None):
        if hasattr(place, 'name'):
            place = place.name
        self.engine.handle(
            command='thing_go_to_place',
            char=self._charname,
            thing=self.name,
            place=place,
            weight=weight,
            silent=True
        )

    def travel_to(self, dest, weight=None, graph=None):
        if hasattr(dest, 'name'):
            dest = dest.name
        if hasattr(graph, 'name'):
            graph = graph.name
        self.engine.handle(
            command='thing_travel_to',
            char=self._charname,
            thing=self.name,
            dest=dest,
            weight=weight,
            graph=graph,
            silent=True
        )

    def travel_to_by(self, dest, arrival_tick, weight=None, graph=None):
        if hasattr(dest, 'name'):
            dest = dest.name
        if hasattr(graph, 'name'):
            graph = graph.name
        self.engine.handle(
            command='thing_travel_to_by',
            char=self._charname,
            thing=self.name,
            dest=dest,
            arrival_tick=arrival_tick,
            weight=weight,
            graph=graph,
            silent=True
        )


class PortalProxy(CachingEntityProxy):
    rulebook = RulebookProxyDescriptor()

    def _get_default_rulebook_name(self):
        return self._charname, self._origin, self._destination

    def _get_rulebook_proxy(self):
        return self.engine._char_port_rulebooks_cache[self._charname][self._origin][self._destination]

    def _set_rulebook_proxy(self, rb):
        self.engine._char_port_rulebooks_cache[self._charname][self._origin][self._destination] = rb

    def _set_rulebook(self, rb):
        self.engine.handle(
            command='set_portal_rulebook',
            char=self._charname,
            orig=self._origin,
            dest=self._destination,
            rulebook=rb,
            silent=True
        )

    def _get_rulebook_name(self):
        return self.engine.handle(
            command='get_portal_rulebook',
            char=self._charname,
            orig=self._origin,
            dest=self._destination
        )

    @property
    def _cache(self):
        return self.engine._portal_stat_cache[self._charname][
            self._origin][self._destination]

    @property
    def character(self):
        return self.engine.character[self._charname]

    @property
    def origin(self):
        return self.character.node[self._origin]

    @property
    def destination(self):
        return self.character.node[self._destination]

    def _get_diff(self):
        return self.engine.handle(
            commnad='portal_stat_diff',
            char=self._charname,
            orig=self._origin,
            dest=self._destination
        )

    def _set_item(self, k, v):
        self.engine.handle(
            command='set_portal_stat',
            char=self._charname,
            orig=self._origin,
            dest=self._destination,
            k=k, v=v,
            silent=True,
            branching=True
        )

    def _del_item(self, k):
        self.engine_handle(
            command='del_portal_stat',
            char=self._charname,
            orig=self._origin,
            dest=self._destination,
            k=k,
            silent=True,
            branching=True
        )

    def __init__(self, engine_proxy, charname, nodeAname, nodeBname):
        self._charname = charname
        self._origin = nodeAname
        self._destination = nodeBname
        super().__init__(engine_proxy)

    def __eq__(self, other):
        return (
            hasattr(other, 'character') and
            hasattr(other, 'origin') and
            hasattr(other, 'destination') and
            self.character == other.character and
            self.origin == other.origin and
            self.destination == other.destination
        )

    def __repr__(self):
        return "proxy to {}.portal[{}][{}]".format(
            self._charname,
            self._origin,
            self._destination
        )

    def __getitem__(self, k):
        if k == 'origin':
            return self._origin
        elif k == 'destination':
            return self._destination
        elif k == 'character':
            return self._charname
        return super().__getitem__(k)

    def delete(self):
        self.engine.del_portal(self._charname, self._origin, self._destination)


class NodeMapProxy(MutableMapping):
    rulebook = RulebookProxyDescriptor()

    def _get_default_rulebook_name(self):
        return self._charname, 'character_node'

    def _get_rulebook_proxy(self):
        return self.engine._character_rulebooks_cache[self._charname]['node']

    def _set_rulebook_proxy(self, rb):
        self.engine._character_rulebooks_cache[self._charname]['node'] = rb

    def _set_rulebook(self, rb):
        self.engine.handle(
            'set_character_node_rulebook',
            char=self._charname,
            rulebook=rb,
            silent=True
        )

    @property
    def character(self):
        return self.engine.character[self._charname]

    def __init__(self, engine_proxy, charname):
        self.engine = engine_proxy
        self._charname = charname

    def __iter__(self):
        yield from self.character.thing
        yield from self.character.place

    def __len__(self):
        return len(self.character.thing) + len(self.character.place)

    def __getitem__(self, k):
        if k in self.character.thing:
            return self.character.thing[k]
        else:
            return self.character.place[k]

    def __setitem__(self, k, v):
        self.character.place[k] = v

    def __delitem__(self, k):
        if k in self.character.thing:
            del self.character.thing[k]
        else:
            del self.character.place[k]


class ThingMapProxy(CachingProxy):
    rulebook = RulebookProxyDescriptor()

    def _get_default_rulebook_name(self):
        return self.name, 'character_thing'

    def _get_rulebook_proxy(self):
        return self.engine._character_rulebooks_cache[self.name]['thing']

    def _set_rulebook_proxy(self, rb):
        self.engine._character_rulebooks_cache[self.name]['thing'] = rb

    def _set_rulebook(self, rb):
        self.engine.handle(
            'set_character_thing_rulebook',
            char=self.name,
            rulebook=rb,
            silent=True
        )

    @property
    def character(self):
        return self.engine.character[self.name]

    @property
    def _cache(self):
        return self.engine._things_cache[self.name]

    def __init__(self, engine_proxy, charname):
        self.name = charname
        super().__init__(engine_proxy)

    def __eq__(self, other):
        return self is other

    def _apply_diff(self, diff):
        for (
                thing, (
                    location,
                    next_location,
                    arrival_time,
                    next_arrival_time
                )
        ) in diff.items():
            if location:
                if thing in self._cache:
                    thisthing = self._cache[thing]
                    if thisthing._location != location:
                        thisthing._location = location
                        thisthing.send(thisthing, key='location', val=location)
                    if thisthing._next_location != next_location:
                        thisthing._next_location = next_location
                        thisthing.send(thisthing, key='next_location', val=next_location)
                    if thisthing._arrival_time != arrival_time:
                        thisthing._arrival_time = arrival_time
                        thisthing.send(thisthing, key='arrival_time', val=arrival_time)
                    if thisthing._next_arrival_time != next_arrival_time:
                        thisthing._next_arrival_time = next_arrival_time
                        thisthing.send(thisthing, key='next_arrival_time', val=next_arrival_time)
                else:
                    self._cache[thing] = ThingProxy(
                        self.engine,
                        self.name,
                        thing,
                        location,
                        next_location,
                        arrival_time,
                        next_arrival_time
                    )
            elif thing in self._cache:
                self.send(self, key=thing, val=None)
                del self._cache[thing]

    def _get_diff(self):
        return self.engine.handle(
            command='character_things_diff',
            char=self.name
        )

    def _cache_munge(self, k, v):
        return ThingProxy(
            self.engine, self.name, *self.engine.handle(
                'get_thing_special_stats', char=self.name, thing=k
            )
        )

    def _set_item(self, k, v):
        self.engine.handle(
            command='set_thing',
            char=self.name,
            thing=k,
            statdict=v,
            silent=True,
            branching=True
        )
        self._cache[k] = ThingProxy(
            self.engine, self.name,
            v.pop('location'), v.pop('next_location', None),
            v.pop('arrival_time', None), v.pop('next_arrival_time', None)
        )
        self.engine._node_stat_cache[self.name][k] = v

    def _del_item(self, k):
        self.engine.handle(
            command='del_node',
            char=self.name,
            node=k,
            silent=True,
            branching=True
        )
        del self._cache[k]
        del self.engine._node_stat_cache[self.name][k]


class PlaceMapProxy(CachingProxy):
    rulebook = RulebookProxyDescriptor()

    def _get_default_rulebook_name(self):
        return self.name, 'character_place'

    def _get_rulebook_proxy(self):
        return self.engine._character_rulebooks_cache[self.name]['place']

    def _set_rulebook_proxy(self, rb):
        self.engine._character_rulebooks_cache[self.name]['place'] = rb

    def _set_rulebook(self, rb):
        self.engine.handle(
            'set_character_place_rulebook',
            char=self.name, rulebook=rb,
            silent=True
        )

    @property
    def character(self):
        return self.engine.character[self.name]

    @property
    def _cache(self):
        return self.engine._character_places_cache[self.name]

    def __init__(self, engine_proxy, character):
        self.name = character
        super().__init__(engine_proxy)

    def __eq__(self, other):
        return self is other

    def _apply_diff(self, diff):
        for (place, ex) in diff.items():
            if ex:
                if place not in self._cache:
                    self._cache[place] = PlaceProxy(
                        self.engine,
                        self.name,
                        place
                    )
            else:
                if place in self._cache:
                    del self._cache[place]

    def _get_diff(self):
        return self.engine.handle(
            command='character_places_diff',
            char=self.name
        )

    def _cache_munge(self, k, v):
        return PlaceProxy(
            self.engine, self.name, k
        )

    def _set_item(self, k, v):
        self.engine.handle(
            command='set_place',
            char=self.name,
            place=k, statdict=v,
            silent=True,
            branching=True
        )
        self.engine._node_stat_cache[self.name][k] = v

    def _del_item(self, k):
        self.engine.handle(
            command='del_node',
            char=self.name,
            node=k,
            silent=True,
            branching=True
        )
        del self.engine._node_stat_cache[self.name][k]


class SuccessorsProxy(CachingProxy):
    @property
    def _cache(self):
        return self.engine._character_portals_cache.successors[
            self._charname][self._nodeA]

    def __init__(self, engine_proxy, charname, nodeAname):
        self._charname = charname
        self._nodeA = nodeAname
        super().__init__(engine_proxy)

    def __eq__(self, other):
        return (
            isinstance(other, SuccessorsProxy) and
            self.engine is other.engine and
            self._charname == other._charname and
            self._nodeA == other._nodeA
        )

    def _get_state(self):
        return {
            node: self._cache[node] if node in self._cache else
            PortalProxy(self.engine, self._charname, self._nodeA, node)
            for node in self.engine.handle(
                command='node_successors',
                char=self._charname,
                node=self._nodeA
            )
        }

    def _apply_diff(self, diff):
        raise NotImplementedError(
            "Apply the diff on CharSuccessorsMappingProxy"
        )

    def _get_diff(self):
        return self.engine.handle(
            command='node_successors_diff',
            char=self._charname,
            node=self._nodeA
        )

    def _cache_munge(self, k, v):
        if isinstance(v, PortalProxy):
            assert v._origin == self._nodeA
            assert v._destination == k
            return v
        return PortalProxy(
            self.engine,
            self._charname,
            self._nodeA,
            k
        )

    def _set_item(self, nodeB, value):
        self.engine.handle(
            command='set_portal',
            char=self._charname,
            orig=self._nodeA,
            dest=nodeB,
            statdict=value,
            silent=True,
            branching=True
        )

    def _del_item(self, nodeB):
        self.engine.del_portal(self._charname, self._nodeA, nodeB)


class CharSuccessorsMappingProxy(CachingProxy):
    rulebook = RulebookProxyDescriptor()

    def _get_default_rulebook_anme(self):
        return self._charname, 'character_portal'

    def _get_rulebook_proxy(self):
        return self.engine._character_rulebooks_cache[self._charname]['portal']

    def _set_rulebook_proxy(self, rb):
        self.engine._character_rulebooks_cache[self._charname]['portal'] = rb

    def _set_rulebook(self, rb):
        self.engine.handle(
            'set_character_portal_rulebook',
            char=self._charname, rulebook=rb
        )

    @property
    def character(self):
        return self.engine.character[self._charname]

    @property
    def _cache(self):
        return self.engine._character_portals_cache.successors[self.name]

    def __init__(self, engine_proxy, charname):
        self.name = charname
        super().__init__(engine_proxy)

    def __eq__(self, other):
        return (
            isinstance(other, CharSuccessorsMappingProxy) and
            other.engine is self.engine and
            other.name == self.name
        )

    def _cache_munge(self, k, v):
        return {
            vk: PortalProxy(self.engine, self.name, vk, vv)
            for (vk, vv) in v.items()
        }

    def __getitem__(self, k):
        if k not in self:
            raise KeyError("No portals from {}".format(k))
        return SuccessorsProxy(
            self.engine,
            self.name,
            k
        )

    def _apply_diff(self, diff):
        for ((o, d), ex) in diff.items():
            if ex:
                if d not in self._cache[o]:
                    self._cache[o][d] = PortalProxy(
                        self.engine,
                        self.name,
                        o, d
                    )
            else:
                if o in self._cache and d in self._cache[o]:
                    del self._cache[o][d]
                    if len(self._cache[o]) == 0:
                        del self._cache[o]

    def _get_diff(self):
        return self.engine.handle(
            command='character_nodes_with_successors_diff',
            character=self.name
        )

    def _set_item(self, nodeA, val):
        self.engine.handle(
            command='character_set_node_successors',
            character=self.name,
            node=nodeA,
            val=val,
            silent=True,
            branching=True
        )

    def _del_item(self, nodeA):
        for nodeB in self[nodeA]:
            self.engine.del_portal(self.name, nodeA, nodeB)


class PredecessorsProxy(MutableMapping):
    @property
    def character(self):
        return self.engine.character[self._charname]

    def __init__(self, engine_proxy, charname, nodeBname):
        self.engine = engine_proxy
        self._charname = charname
        self.name = nodeBname

    def __iter__(self):
        return iter(self.engine._character_portals_cache.predecessors[
            self._charname][self.name])

    def __len__(self):
        return len(self.engine._character_portals_cache.predecessors[
            self._charname][self.name])

    def __contains__(self, k):
        return k in self.engine._character_portals_cache.predecessors[
            self._charname][self.name]

    def __getitem__(self, k):
        return self.engine._character_portals_cache.predecessors[
            self._charname][self.name][k]

    def __setitem__(self, k, v):
        self.engine._place_stat_cache[self._charname][k] = v
        self.engine._character_portals_cache.store(
            self._charname,
            self.name,
            k,
            PortalProxy(self.engine, self._charname, k, self.name)
        )
        self.engine.handle(
            command='set_place',
            char=self._charname,
            place=k,
            statdict=v,
            silent=True
        )
        self.engine.handle(
            'set_portal',
            (self._charname, k, self.name),
            silent=True
        )

    def __delitem__(self, k):
        self.engine.del_portal(self._charname, k, self.name)


class CharPredecessorsMappingProxy(MutableMapping):
    def __init__(self, engine_proxy, charname):
        self.engine = engine_proxy
        self.name = charname
        self._cache = {}

    def __contains__(self, k):
        return k in self.engine._character_portals_cache.predecessors[self.name]

    def __iter__(self):
        return iter(self.engine._character_portals_cache.predecessors[self.name])

    def __len__(self):
        return len(self.engine._character_portals_cache.predecessors[self.name])

    def __getitem__(self, k):
        if k not in self:
            raise KeyError(
                "No predecessors to {} (if it even exists)".format(k)
            )
        if k not in self._cache:
            self._cache[k] = PredecessorsProxy(self.engine, self.name, k)
        return self._cache[k]

    def __setitem__(self, k, v):
        for pred, proxy in v.items():
            self.engine._character_portals_cache.store(
                self.name,
                pred,
                k,
                proxy
            )
        self.engine.handle(
            command='character_set_node_predecessors',
            char=self.name,
            node=k,
            preds=v,
            silent=True
        )

    def __delitem__(self, k):
        for v in self[k]:
            self.engine.del_portal(self.name, k, v)
        if k in self._cache:
            del self._cache[k]


class CharStatProxy(CachingEntityProxy):
    @property
    def _cache(self):
        return self.engine._char_stat_cache[self.name]

    def __init__(self, engine_proxy, character):
        self.name = character
        super().__init__(engine_proxy)

    def __eq__(self, other):
        return (
            isinstance(other, CharStatProxy) and
            self.engine is other.engine and
            self.name == other.name
        )

    def _get_state(self):
        return self.engine.handle(
            command='character_stat_copy',
            char=self.name
        )

    def _get_diff(self):
        return self.engine.handle(
            command='character_stat_diff',
            char=self.name
        )

    def _set_item(self, k, v):
        self.engine.handle(
            command='set_character_stat',
            char=self.name,
            k=k, v=v,
            silent=True,
            branching=True
        )

    def _del_item(self, k):
        self.engine.handle(
            command='del_character_stat',
            char=self.name,
            k=k,
            silent=True,
            branching=True
        )


class RuleProxy(object):
    @staticmethod
    def _nominate(v):
        ret = []
        for whatever in v:
            if hasattr(whatever, 'name'):
                ret.append(whatever.name)
            else:
                assert isinstance(whatever, str)
                ret.append(whatever)
        return ret

    @property
    def _cache(self):
        return self.engine._rules_cache[self.name]

    @property
    def triggers(self):
        return self._cache.setdefault('triggers', [])

    @triggers.setter
    def triggers(self, v):
        self._cache['triggers'] = v
        self.engine.handle('set_rule_triggers', rule=self.name, triggers=self._nominate(v), silent=True)

    @property
    def prereqs(self):
        return self._cache.setdefault('prereqs', [])

    @prereqs.setter
    def prereqs(self, v):
        self._cache['prereqs'] = v
        self.engine.handle('set_rule_prereqs', rule=self.name, prereqs=self._nominate(v), silent=True)

    @property
    def actions(self):
        return self._cache.setdefault('actions', [])

    @actions.setter
    def actions(self, v):
        self._cache['actions'] = v
        self.engine.handle('set_rule_actions', rule=self.name, actions=self._nominate(v), silent=True)

    def __init__(self, engine, rulename):
        assert isinstance(engine, EngineProxy)
        self.engine = engine
        self.name = self._name = rulename

    def __eq__(self, other):
        return (
            hasattr(other, 'name') and
            self.name == other.name
        )


class RuleBookProxy(MutableSequence, Signal):
    @property
    def _cache(self):
        return self.engine._rulebooks_cache.setdefault(self.name, [])

    def __init__(self, engine, bookname):
        super().__init__()
        self.engine = engine
        self.name = bookname
        self._proxy_cache = {}

    def __iter__(self):
        for k in self._cache:
            if k not in self._proxy_cache:
                self._proxy_cache[k] = RuleProxy(self.engine, k)
            yield self._proxy_cache[k]

    def __len__(self):
        return len(self._cache)

    def __getitem__(self, i):
        k = self._cache[i]
        if k not in self._proxy_cache:
            self._proxy_cache[k] = RuleProxy(self.engine, k)
        return self._proxy_cache[k]

    def __setitem__(self, i, v):
        if isinstance(v, RuleProxy):
            v = v._name
        self._cache[i] = v
        self.engine.handle(
            command='set_rulebook_rule',
            rulebook=self.name,
            i=i,
            rule=v,
            silent=True
        )
        self.send(self, i=i, val=v)

    def __delitem__(self, i):
        del self._cache[i]
        self.engine.handle(
            command='del_rulebook_rule',
            rulebook=self.name,
            i=i,
            silent=True
        )
        self.send(self, i=i, val=None)

    def insert(self, i, v):
        if isinstance(v, RuleProxy):
            v = v._name
        self._cache.insert(i, v)
        self.engine.handle(
            command='ins_rulebook_rule',
            rulebook=self.name,
            i=i,
            rule=v,
            silent=True
        )
        for j in range(i, len(self)):
            self.send(self, i=j, val=self[j])


class AvatarMapProxy(Mapping):
    rulebook = RulebookProxyDescriptor()

    def _get_default_rulebook_name(self):
        return self.character.name, 'avatar'

    def _get_rulebook_proxy(self):
        return self.engine._character_rulebooks_cache[self.character.name]['avatar']

    def _set_rulebook_proxy(self, rb):
        self.engine._character_rulebooks_cache[self.character.name]['avatar'] = rb

    def _set_rulebook(self, rb):
        self.engine.handle(
            'set_avatar_rulebook',
            char=self.character.name, rulebook=rb, silent=True
        )

    def __init__(self, character):
        self.character = character

    def __iter__(self):
        yield from self.character.engine._character_avatars_cache[
            self.character.name]

    def __len__(self):
        return len(self.character.engine._character_avatars_cache[
            self.character.name])

    def __contains__(self, k):
        return k in self.character.engine._character_avatars_cache[
            self.character.name]

    def __getitem__(self, k):
        if k not in self:
            raise KeyError("{} has no avatar in {}".format(
                self.character.name, k
            ))
        return self.GraphAvatarsProxy(
            self.character, self.character.engine.character[k]
        )

    def __getattr__(self, attr):
        vals = self.values()
        if not vals:
            raise AttributeError(
                "No attribute {}, and no graph to delegate to".format(attr)
            )
        elif len(vals) > 1:
            raise AttributeError(
                "No attribute {}, and more than one graph".format(attr)
            )
        else:
            return getattr(next(iter(vals)), attr)

    class GraphAvatarsProxy(Mapping):
        def __init__(self, character, graph):
            self.character = character
            self.graph = graph

        def __iter__(self):
            yield from self.character.engine._character_avatars_cache[
                self.character.name][self.graph.name]

        def __len__(self):
            return len(self.character.engine._character_avatars_cache[
                self.character.name][self.graph.name])

        def __contains__(self, k):
            cache = self.character.engine._character_avatars_cache[
                self.character.name]
            return self.graph.name in cache and k in cache[self.graph.name]

        def __getitem__(self, k):
            if k not in self:
                raise KeyError("{} has no avatar {} in graph {}".format(
                    self.character.name, k, self.graph.name
                ))
            return self.graph.node[k]

        def __getattr__(self, attr):
            vals = self.values()
            if not vals:
                raise AttributeError(
                    "No attribute {}, "
                    "and no avatar to delegate to".format(attr)
                )
            elif len(vals) > 1:
                raise AttributeError(
                    "No attribute {}, and more than one avatar"
                )
            else:
                return getattr(next(iter(vals)), attr)


class CharacterProxy(MutableMapping):
    rulebook = RulebookProxyDescriptor()

    def _get_default_rulebook_name(self):
        return self.name, 'character'

    def _get_rulebook_proxy(self):
        return self.engine._character_rulebooks_cache[self.name]['character']

    def _set_rulebook_proxy(self, rb):
        self.engine._character_rulebooks_cache[self.name]['character'] = rb

    def _set_rulebook(self, rb):
        self.engine.handle(
            'set_character_rulebook',
            char=self.name, rulebook=rb, silent=True
        )

    @reify
    def avatar(self):
        return AvatarMapProxy(self)

    def __init__(self, engine_proxy, charname):
        self.engine = engine_proxy
        self.name = charname
        self.adj = self.succ = self.portal = CharSuccessorsMappingProxy(
            self.engine, self.name
        )
        self.pred = self.preportal = CharPredecessorsMappingProxy(
            self.engine, self.name
        )
        self.thing = ThingMapProxy(self.engine, self.name)
        self.place = PlaceMapProxy(self.engine, self.name)
        self.node = NodeMapProxy(self.engine, self.name)
        self.stat = CharStatProxy(self.engine, self.name)

    def __bool__(self):
        return True

    def __eq__(self, other):
        if hasattr(other, 'engine'):
            oe = other.engine
        else:
            return False
        return (
            self.engine is oe and
            hasattr(other, 'name') and
            self.name == other.name
        )

    def __iter__(self):
        yield from self.engine.handle(
            command='character_nodes',
            char=self.name
        )

    def __len__(self):
        return self.engine.handle(
            command='character_nodes_len',
            char=self.name
        )

    def __contains__(self, k):
        if k == 'name':
            return True
        return k in self.node

    def __getitem__(self, k):
        if k == 'name':
            return self.name
        return self.node[k]

    def __setitem__(self, k, v):
        self.node[k] = v

    def __delitem__(self, k):
        del self.node[k]

    def _apply_diff(self, diff):
        self.stat._apply_diff(diff['character_stat'])
        self.thing._apply_diff(diff['things'])
        self.place._apply_diff(diff['places'])
        self.portal._apply_diff(diff['portals'])
        for (node, nodediff) in diff['node_stat'].items():
            if node not in self.engine._node_stat_cache[self.name]:
                self.engine._node_stat_cache[self.name][node] = nodediff
            else:
                self.node[node]._apply_diff(nodediff)
        for (orig, destdiff) in diff['portal_stat'].items():
            for (dest, portdiff) in destdiff.items():
                if orig in self.portal and dest in self.portal[orig]:
                    self.portal[orig][dest]._apply_diff(portdiff)
                else:
                    self.engine._portal_stat_cache[
                        self.name][orig][dest] = portdiff

    def add_place(self, name, **kwargs):
        self[name] = kwargs

    def add_places_from(self, seq):
        self.engine.handle(
            command='add_places_from',
            char=self.name,
            seq=list(seq),
            silent=True
        )
        for pln in seq:
            self.place._cache[pln] = PlaceProxy(
                self.engine, self.name, pln
            )

    def add_nodes_from(self, seq):
        self.add_places_from(seq)

    def add_thing(self, name, location, next_location=None, **kwargs):
        self.engine.handle(
            command='add_thing',
            char=self.name,
            thing=name,
            loc=location,
            next_loc=next_location,
            statdict=kwargs,
            silent=True
        )
        self.thing._cache[name] = ThingProxy(
            self.engine, self.name, name, location, next_location,
            self.engine.tick, None
        )

    def add_things_from(self, seq):
        self.engine.handle(
            command='add_things_from',
            char=self.name,
            seq=list(seq),
            silent=True
        )
        for thn in seq:
            self.thing._cache[thn] = ThingProxy(
                self.engine, self.name, thn
            )

    def new_place(self, name, **kwargs):
        self.add_place(name, **kwargs)
        return self.place[name]

    def new_thing(self, name, location, next_location=None, **kwargs):
        self.add_thing(name, location, next_location, **kwargs)
        return self.thing[name]

    def place2thing(self, node, location, next_location=None):
        self.engine.handle(
            command='place2thing',
            char=self.name,
            node=node,
            loc=location,
            next_loc=next_location,
            silent=True
        )

    def add_portal(self, origin, destination, symmetrical=False, **kwargs):
        self.engine.handle(
            command='add_portal',
            char=self.name,
            orig=origin,
            dest=destination,
            symmetrical=symmetrical,
            statdict=kwargs,
            silent=True
        )
        self.portal._cache[origin][destination] = PortalProxy(
            self.engine,
            self.name,
            origin,
            destination
        )

    def add_portals_from(self, seq, symmetrical=False):
        l = list(seq)
        self.engine.handle(
            command='add_portals_from',
            char=self.name,
            seq=l,
            symmetrical=symmetrical,
            silent=True
        )
        for (origin, destination) in l:
            if origin not in self.portal._cache:
                self.portal._cache[origin] = SuccessorsProxy(
                    self.engine,
                    self.name,
                    origin
                )
            self.portal[origin]._cache[destination] = PortalProxy(
                self.engine,
                self.name,
                origin,
                destination
            )

    def new_portal(self, origin, destination, symmetrical=False, **kwargs):
        self.add_portal(origin, destination, symmetrical, **kwargs)
        return self.portal[origin][destination]

    def portals(self):
        yield from self.engine.handle(
            command='character_portals',
            char=self.name
        )

    def add_avatar(self, graph, node):
        self.engine.handle(
            command='add_avatar',
            char=self.name,
            graph=graph,
            node=node,
            silent=True
        )

    def del_avatar(self, graph, node):
        self.engine.handle(
            command='del_avatar',
            char=self.name,
            graph=graph,
            node=node,
            silent=True
        )

    def avatars(self):
        yield from self.engine.handle(
            command='character_avatars',
            char=self.name
        )

    def facade(self):
        return Facade(self)


class CharacterMapProxy(MutableMapping):
    def __init__(self, engine_proxy):
        self.engine = engine_proxy

    def __iter__(self):
        return iter(self.engine._char_cache.keys())

    def __contains__(self, k):
        return k in self.engine._char_cache

    def __len__(self):
        return len(self.engine._char_cache)

    def __getitem__(self, k):
        if k not in self:
            raise KeyError("No character: {}".format(k))
        return self.engine._char_cache[k]

    def __setitem__(self, k, v):
        if isinstance(v, CharacterProxy):
            return
        self.engine.handle(
            command='set_character',
            char=k,
            data=v,
            silent=True
        )
        self.engine._char_cache[k] = CharacterProxy(self.engine, k)

    def __delitem__(self, k):
        self.engine.handle(
            command='del_character',
            char=k,
            silent=True
        )
        if k in self.engine._char_cache:
            del self.engine._char_cache[k]


class ProxyLanguageDescriptor(AbstractLanguageDescriptor):
    def _get_language(self, inst):
        if not hasattr(inst, '_language'):
            inst._language = inst.engine.handle(command='get_language')
        return inst._language

    def _set_language(self, inst, val):
        inst._language = val
<<<<<<< HEAD
        inst.engine.handle(command='set_language', lang=val, silent=True)
=======
        inst._cache = inst.engine.handle(command='set_language', lang=val)
>>>>>>> 2b86539c


class StringStoreProxy(MutableMapping):
    language = ProxyLanguageDescriptor()

    def __init__(self, engine_proxy):
        self.engine = engine_proxy
        self._cache = self.engine.handle('strings_diff')

    def __iter__(self):
        yield from self._cache

    def __contains__(self, k):
        return k in self._cache

    def __len__(self):
        return len(self._cache)

    def __getitem__(self, k):
        return self._cache[k]

    def __setitem__(self, k, v):
        self._cache[k] = v
        self.engine.handle(command='set_string', k=k, v=v, silent=True)

    def __delitem__(self, k):
        del self._cache[k]
        self.engine.handle(command='del_string', k=k, silent=True)

    def lang_items(self, lang=None):
        if lang is None or lang == self.language:
            yield from self._cache.items()
        else:
            yield from self.engine.handle(
                command='get_string_lang_items', lang=lang
            )


class EternalVarProxy(MutableMapping):
    def __init__(self, engine_proxy):
        self.engine = engine_proxy
        self._cache = self.engine.handle('eternal_diff')

    def __contains__(self, k):
        return k in self._cache

    def __iter__(self):
        yield from self.engine.handle(command='eternal_keys')

    def __len__(self):
        return self.engine.handle(command='eternal_len')

    def __getitem__(self, k):
        return self.engine.handle(command='get_eternal', k=k)

    def __setitem__(self, k, v):
        self._cache[k] = v
        self.engine.handle(
            'set_eternal',
            k=k, v=v,
            silent=True
        )

    def __delitem__(self, k):
        del self._cache[k]
        self.engine.handle(
            command='del_eternal',
            k=k,
            silent=True
        )


class GlobalVarProxy(MutableMapping):
    def __init__(self, engine_proxy):
        self.engine = engine_proxy
        self._cache = self.engine.handle('universal_diff')

    def __iter__(self):
        return iter(self._cache)

    def __len__(self):
        return len(self._cache)

    def __getitem__(self, k):
        return self._cache[k]

    def __setitem__(self, k, v):
        self._cache[k] = v
        self.engine.handle('set_universal', k=k, v=v)

    def __delitem__(self, k):
        del self._cache[k]
        self.engine.handle('del_universal', k=k)


class AllRuleBooksProxy(Mapping):
    @property
    def _cache(self):
        return self.engine._rulebooks_cache

    def __init__(self, engine_proxy):
        self.engine = engine_proxy

    def __iter__(self):
        yield from self._cache

    def __len__(self):
        return len(self._cache)

    def __contains__(self, k):
        return k in self._cache

    def __getitem__(self, k):
        if k not in self:
            self.engine.handle('new_empty_rulebook', rulebook=k, silent=True)
            self._cache[k] = []
        return self._cache[k]


class AllRulesProxy(Mapping):
    @property
    def _cache(self):
        return self.engine._rules_cache

    def __init__(self, engine_proxy):
        self.engine = engine_proxy
        self._proxy_cache = {}

    def __iter__(self):
        return iter(self._cache)

    def __len__(self):
        return len(self._cache)

    def __contains__(self, k):
        return k in self._cache

    def __getitem__(self, k):
        if k not in self:
            raise KeyError("No rule: {}".format(k))
        if k not in self._proxy_cache:
            self._proxy_cache[k] = RuleProxy(self.engine, k)
        return self._proxy_cache[k]

    def new_empty(self, k):
        self.engine.handle(command='new_empty_rule', rule=k, silent=True)
        self._cache[k] = {'triggers': [], 'prereqs': [], 'actions': []}
        self._proxy_cache[k] = RuleProxy(self.engine, k)
        return self._proxy_cache[k]


class FuncStoreProxy(MutableMapping):
    def __init__(self, engine_proxy, store):
        self.engine = engine_proxy
        self._store = store
        self._cache = self.engine.handle('source_diff', store=store)

    def __iter__(self):
        return iter(self._cache)

    def __len__(self):
        return len(self._cache)

    def __getitem__(self, k):
        return self._cache[k]

    def __setitem__(self, func_name, source):
        self.engine.handle(
            command='set_source', store=self._store, k=func_name, v=source, silent=True
        )
        self._cache[func_name] = source

    def __delitem__(self, func_name):
        self.engine.handle(
            command='del_source', store=self._store, k=func_name, silent=True
        )
        del self._cache[func_name]


class ChangeSignatureError(TypeError):
    pass


class PortalObjCache(object):
    def __init__(self):
        self.successors = StructuredDefaultDict(2, PortalProxy)
        self.predecessors = StructuredDefaultDict(2, PortalProxy)

    def store(self, char, u, v, obj):
        self.successors[char][u][v] = obj
        self.predecessors[char][v][u] = obj

    def delete(self, char, u, v):
        del self.successors[char][u][v]
        del self.predecessors[char][v][u]


class TimeSignal(Signal):
    def __init__(self, engine):
        super().__init__()
        self.engine = engine

    def __iter__(self):
        yield self.engine.branch
        yield self.engine.tick

    def __len__(self):
        return 2

    def __getitem__(self, i):
        if i in ('branch', 0):
            return self.engine.branch
        if i in ('tick', 1):
            return self.engine.tick

    def __setitem__(self, i, v):
        if i in ('branch', 0):
            self.engine.time_travel(v, self.engine.tick)
        if i in ('tick', 1):
            self.engine.time_travel(self.engine.branch, v)


class TimeDescriptor(object):
    times = {}

    def __get__(self, inst, cls):
        if id(inst) not in self.times:
            self.times[id(inst)] = TimeSignal(inst)
        return self.times[id(inst)]

    def __set__(self, inst, val):
        inst.time_travel(*val)


class EngineProxy(AbstractEngine):
    char_cls = CharacterProxy
    thing_cls = ThingProxy
    place_cls = PlaceProxy
    portal_cls = PortalProxy
    time = TimeDescriptor()

    @property
    def branch(self):
        return self._branch

    @branch.setter
    def branch(self, v):
        self.time_travel(v, self.tick)

    @property
    def tick(self):
        return self._tick

    @tick.setter
    def tick(self, v):
        self.time_travel(self.branch, v)

    def __init__(
            self, handle_out, handle_in, logger,
            do_game_start=False,  install_modules=[]
    ):
        self._handle_out = handle_out
        self._handle_out_lock = Lock()
        self._handle_in = handle_in
        self._handle_in_lock = Lock()
        self._handle_lock = Lock()
        self.logger = logger
        self.method = FuncStoreProxy(self, 'method')
        self.eternal = EternalVarProxy(self)
        self.universal = GlobalVarProxy(self)
        self.character = CharacterMapProxy(self)
        self.string = StringStoreProxy(self)
        self.rulebook = AllRuleBooksProxy(self)
        self.rule = AllRulesProxy(self)
        self.action = FuncStoreProxy(self, 'action')
        self.prereq = FuncStoreProxy(self, 'prereq')
        self.trigger = FuncStoreProxy(self, 'trigger')
        self.function = FuncStoreProxy(self, 'function')
        (self._branch, self._tick) = self.handle(command='get_watched_time')

        for module in install_modules:
            self.handle('install_module',  module=module)  # not silenced
        if do_game_start:
            # not silenced; mustn't do anything before the game has started
            self.handle('do_game_start')

        self._node_stat_cache = StructuredDefaultDict(1, dict)
        self._portal_stat_cache = StructuredDefaultDict(2, dict)
        self._char_stat_cache = PickyDefaultDict(dict)
        self._things_cache = StructuredDefaultDict(1, ThingProxy)
        self._character_places_cache = StructuredDefaultDict(1, PlaceProxy)
        self._character_rulebooks_cache = StructuredDefaultDict(
            1, RuleBookProxy
        )
        self._char_node_rulebooks_cache = StructuredDefaultDict(
            1, RuleBookProxy
        )
        self._char_port_rulebooks_cache = StructuredDefaultDict(
            2, RuleBookProxy
        )
        self._character_portals_cache = PortalObjCache()
        self._character_avatars_cache = PickyDefaultDict(dict)
        self._char_cache = {}
        self._rules_cache = self.handle('all_rules_diff')
        self._rulebooks_cache = self.handle('all_rulebooks_diff')
        charsdiffs = self.handle('get_chardiffs', chars='all')
        for char in charsdiffs:
            self._char_cache[char] = CharacterProxy(self, char)
            self._char_stat_cache[char] = charsdiffs[char]['character_stat']
            for origin, destinations in charsdiffs[
                    char]['portal_stat'].items():
                for destination,  stats in destinations.items():
                    self._portal_stat_cache[char][origin][destination] = stats
            for node,  stats in charsdiffs[char]['node_stat'].items():
                self._node_stat_cache[char][node] = stats
            self._character_avatars_cache[char] = charsdiffs[char]['avatars']
            for rbtype, rb in charsdiffs[char]['rulebooks'].items():
                self._character_rulebooks_cache[char][rbtype] \
                    = RuleBookProxy(self, rb)
            for node, rb in charsdiffs[char]['node_rulebooks'].items():
                self._char_node_rulebooks_cache[char][node] \
                    = RuleBookProxy(self, rb)
            for origin, destinations in charsdiffs[
                    char]['portal_rulebooks'].items():
                for destination, rulebook in destinations.items():
                    self._char_port_rulebooks_cache[
                        char][origin][destination] = RuleBookProxy(
                            self, rulebook
                        )
            for (
                    thing, (loc, nxloc, arrt, nxarrt)
            ) in charsdiffs[char]['things'].items():
                if loc:
                    self._things_cache[char][thing] \
                        = ThingProxy(
                            self, char, thing, loc, nxloc, arrt, nxarrt
                        )
            for (place, ex) in charsdiffs[char]['places'].items():
                if ex:
                    self._character_places_cache[char][place] \
                        = PlaceProxy(self, char, place)
            for (orig, dest), ex in charsdiffs[char]['portals'].items():
                if ex:
                    self._character_portals_cache.store(
                        char, orig, dest, PortalProxy(self, char, orig, dest)
                    )

    def delistify(self, obj):
        if not (isinstance(obj, list) or isinstance(obj, tuple)):
            return obj
        if obj[0] == 'character':
            name = self.delistify(obj[1])
            if name not in self._char_cache:
                self._char_cache[name] = CharacterProxy(self, name)
            return self._char_cache[name]
        elif obj[0] == 'place':
            charname = self.delistify(obj[1])
            nodename = self.delistify(obj[2])
            try:
                return self._character_places_cache[charname][nodename]
            except KeyError:
                return self._character_places_cache.setdefault(charname, {}).setdefault(
                    nodename, PlaceProxy(self, charname, nodename)
                )
        elif obj[0] == 'thing':
            charname, nodename, loc, nxtloc, arrt, nxtarrt = map(self.delistify, obj[1:])
            try:
                return self._character_things_cache[charname][nodename]
            except KeyError:
                return self._character_things_cache.setdefault(charname, {}).setdefault(
                    nodename, ThingProxy(self, charname, nodename, loc, nxtloc, arrt, nxtarrt)
                )
        elif obj[0] == 'portal':
            charname = self.delistify(obj[1])
            origname = self.delistify(obj[2])
            destname = self.delistify(obj[3])
            cache = self._character_portals_cache
            if not (
                    charname in cache and
                    origname in cache[charname] and
                    destname in cache[charname][origname]
            ):
                cache[charname][origname][destname] \
                    = PortalProxy(self, charname, origname, destname)
            return cache[charname][origname][destname]
        else:
            return super().delistify(obj)

    def send(self, obj, blocking=True, timeout=-1):
        self._handle_out_lock.acquire(blocking, timeout)
        self._handle_out.send(obj)
        self._handle_out_lock.release()

    def recv(self, blocking=True, timeout=-1):
        self._handle_in_lock.acquire(blocking, timeout)
        data = self._handle_in.recv()
        self._handle_in_lock.release()
        return data

    def debug(self, msg):
        self.logger.debug(msg)

    def info(self, msg):
        self.logger.info(msg)

    def warning(self, msg):
        self.logger.warning(msg)

    def error(self, msg):
        self.logger.error(msg)

    def critical(self, msg):
        self.logger.critical(msg)

    def handle(self, cmd=None, **kwargs):
        if 'command' in kwargs:
            cmd = kwargs['command']
        elif cmd:
            kwargs['command'] = cmd
        else:
            raise TypeError("No command")
        branching = kwargs.pop('branching', False)
        self._handle_lock.acquire()
        if 'silent' not in kwargs:
            kwargs['silent'] = False
        self.send(self.json_dump(kwargs))
        if not kwargs['silent']:
            command,  result = self.recv()
            assert cmd == command, \
                "Sent command {} but received results for {}".format(
                    cmd, command
                )
            self._handle_lock.release()
            r = self.json_load(result)
            if branching and r != self._branch:
                self.time_travel(r, self.tick)
            return r
        self._handle_lock.release()

    def json_rewrap(self, r):
        if isinstance(r, tuple):
            if r[0] in ('JSONListReWrapper', 'JSONReWrapper'):
                cls = JSONReWrapper if r[0] == 'JSONReWrapper' \
                      else JSONListReWrapper
                if r[1] == 'character':
                    (charn, k, v) = r[2:]
                    try:
                        char = self._char_cache[charn]
                    except KeyError:
                        char = self._char_cache[charn] = CharacterProxy(self, charn)
                    return cls(char, k, v)
                elif r[1] == 'place':
                    (char, noden, k, v) = r[2:]
                    try:
                        place = self.character[char].place[noden]
                    except KeyError:
                        place = self._character_places_cache.setdefault(char, {})[noden] = PlaceProxy(self, char, noden)
                    return cls(place, k, v)
                elif r[1] == 'thing':
                    (char, thingn, loc, nxtloc, arrt, nxtarrt, k, v) = r[2:]
                    try:
                        thing = self._things_cache[char][thingn]
                    except (KeyError, TypeError):
                        # TypeError because StructuredDefaultDict can't instantiate ThingProxy
                        thing = self._things_cache.setdefault(char, {})[thingn] = ThingProxy(
                            self, char, thingn, loc, nxtloc, arrt, nxtarrt
                        )
                    return cls(thing, k, v)
                else:
                    assert (r[1] == 'portal')
                    (char, nodeA, nodeB, k, v) = r[2:]
                    return cls(PortalProxy(self, char, nodeA, nodeB), k, v)
            else:
                return tuple(self.json_rewrap(v) for v in r)
        elif isinstance(r, dict):
            # These can't have been stored in a stat
            return {k: self.json_rewrap(v) for (k, v) in r.items()}
        elif isinstance(r, list):
            return [self.json_rewrap(v) for v in r]
        return r

    def json_load(self, s):
        return self.json_rewrap(super().json_load(s))

    def _call_with_recv(self, *cbs, **kwargs):
        received = self.json_load(self.recv()[1])
        for cb in cbs:
            cb(received, **kwargs)
        return received

    def _upd_char_caches(self, chardiffs, **kwargs):
        deleted = set(self.character.keys())
        for (char, chardiff) in chardiffs.items():
            if char not in self._char_cache:
                self._char_cache[char] = CharacterProxy(self, char)
            self.character[char]._apply_diff(chardiff)
            deleted.discard(char)
        for char in deleted:
            del self._char_cache[char]

    def _inc_tick(self, *args):
        self._tick += 1
        self.time.send(self, branch=self._branch, tick=self._tick)

    def _set_time(self, *args, **kwargs):
        self._branch = kwargs['branch']
        self._tick = kwargs['tick']
        self.time.send(self, branch=self._branch, tick=self._tick)

    def _pull_async(self, chars, cb):
        if not callable(cb):
            raise TypeError("Uncallable callback")
        self.send(self.json_dump({
            'silent': False,
            'command': 'get_chardiffs',
            'chars': chars
        }))
        cbs = [self._upd_char_caches]
        if cb:
            cbs.append(cb)
        self._call_with_recv(cbs)

    def pull(self, chars='all', cb=None, sync=True):
        """Update the state of all my proxy objects from the real objects."""
        if sync:
            diffs = self.handle('get_chardiffs', chars=chars)
            self._upd_char_caches(diffs)
            if cb:
                cb(diffs)
        else:
            Thread(
                target=self._pull_async,
                args=(chars, cb)
            ).start()

    def next_tick(self, chars=[], cb=None, silent=False):
        if cb and not chars:
            raise TypeError("Callback requires chars")
        if not callable(cb):
            raise TypeError("Uncallable callback")
        if chars:
            self.send(self.json_dump({
                'silent': False,
                'command': 'next_tick',
                'chars': chars
            }))
            args = [self._inc_tick, self._upd_char_caches]
            if cb:
                args.append(cb)
            if silent:
                Thread(
                    target=self._call_with_recv,
                    args=args
                ).start()
            else:
                return self._call_with_recv(*args)
        elif silent:
            self.handle(command='next_tick', chars=[], silent=True)
        else:
            ret = self.handle(command='next_tick', chars='all')
            self.time.send(self, branch=ret['branch'], tick=ret['tick'])
            return ret

    def time_travel(self, branch, tick, chars='all', cb=None, block=True):
        if cb and not chars:
            raise TypeError("Callbacks require char name")
        if cb is not None and not callable(cb):
            raise TypeError("Uncallable callback")
        if chars:
            args = [self._set_time, self._upd_char_caches]
            if cb:
                args.append(cb)
            self._time_travel_thread = Thread(
                target=self._call_with_recv,
                args=args,
                kwargs={'branch': branch, 'tick': tick}
            )
            self._time_travel_thread.start()
            self.send(self.json_dump({
                'command': 'time_travel',
                'silent': False,
                'branch': branch,
                'tick': tick,
                'chars': chars
            }))
            if block:
                self._time_travel_thread.join()
        else:
            self.handle(
                command='time_travel',
                branch=branch,
                tick=tick,
                chars=[],
                silent=True
            )

    def add_character(self, char, data={}, **attr):
        if char in self._char_cache:
            raise KeyError("Character already exists")
        assert char not in self._char_stat_cache
        self._char_cache[char] = CharacterProxy(self, char)
        self._char_stat_cache[char] = attr
        placedata = data.get('place', data.get('node', {}))
        for place, stats in placedata.items():
            assert place not in self._character_places_cache[char]
            assert place not in self._node_stat_cache[char]
            self._character_places_cache[char][place] \
                = PlaceProxy(self.engine,  char,  place)
            self._node_stat_cache[char][place] = stats
        thingdata = data.get('thing',  {})
        for thing, stats in thingdata.items():
            assert thing not in self._things_cache[char]
            assert thing not in self._node_stat_cache[char]
            if 'location' not in stats:
                raise ValueError('Things must always have locations')
            if 'arrival_time' in stats or 'next_arrival_time' in stats:
                raise ValueError('The arrival_time stats are read-only')
            loc = stats.pop('location')
            nxtloc = stats.pop('next_location') \
                     if 'next_location' in stats else None
            self._things_cache[char][thing] \
                = ThingProxy(loc, nxtloc, self.engine.rev, None)
            self._node_stat_cache[char][thing] = stats
        portdata = data.get('edge', data.get('portal', data.get('adj',  {})))
        for orig, dests in portdata.items():
            assert orig not in self._character_portals_cache[char]
            assert orig not in self._portal_stat_cache[char]
            for dest, stats in dests.items():
                assert dest not in self._character_portals_cache[char][orig]
                assert dest not in self._portal_stat_cache[char][orig]
                self._character_portals_cache[char][orig][dest] \
                    = PortalProxy(self.engine, char, orig, dest)
                self._portal_stat_cache[char][orig][dest] = stats
        self.handle(
            command='add_character', char=char, data=data, attr=attr,
            silent=True, branching=True
        )

    def new_character(self, char, **attr):
        self.add_character(char, **attr)
        return self._char_cache[char]

    def del_character(self, char):
        if char not in self._char_cache:
            raise KeyError("No such character")
        del self._char_cache[char]
        del self._char_stat_cache[char]
        del self._character_places_cache[char]
        del self._things_cache[char]
        del self._character_portals_cache[char]
        self.handle(command='del_character', char=char, silent=True, branching=True)

    def del_node(self, char, node):
        if char not in self._char_cache:
            raise KeyError("No such character")
        if node not in self._character_places_cache[char] and \
           node not in self._things_cache[char]:
            raise KeyError("No such node")
        if node in self._things_cache[char]:
            del self._things_cache[char][node]
        if node in self._character_places_cache[char]:  # just to be safe
            del self._character_places_cache[char][node]
        self.handle(
            command='del_node',
            char=char,
            node=node,
            silent=True,
            branching=True
        )

    def del_portal(self, char, orig, dest):
        if char not in self._char_cache:
            raise KeyError("No such character")
        self._character_portals_cache.delete(char, orig, dest)
        self.handle(
            command='del_portal',
            char=char,
            orig=orig,
            dest=dest,
            silent=True,
            branching=True
        )

    def commit(self):
        self.handle('commit', silent=True)

    def close(self):
        self.handle(command='close', silent=True)
        self.send('shutdown')


def subprocess(
    args, kwargs, handle_out_pipe, handle_in_pipe, logq, loglevel
):
    def log(typ, data):
        if loglevel > logging.DEBUG:
            return
        if typ == 'command':
            (cmd, kvs) = data
            logs = "LiSE proc {}: calling {}({})".format(
                getpid(),
                cmd,
                ",  ".join("{}={}".format(k,  v) for k,  v in kvs.items())
            )
        else:
            logs = "LiSE proc {}: returning {} (of type {})".format(
                getpid(),
                data,
                repr(type(data))
            )
        logq.put(('debug', logs))
    engine_handle = EngineHandle(args, kwargs, logq, loglevel=loglevel)

    while True:
        inst = handle_out_pipe.recv()
        if inst == 'shutdown':
            handle_out_pipe.close()
            handle_in_pipe.close()
            logq.close()
            return 0
        instruction = engine_handle.json_load(inst)
        silent = instruction.pop('silent',  False)
        cmd = instruction.pop('command')
        log('command', (cmd, instruction))
        r = getattr(engine_handle, cmd)(**instruction)
        if silent:
            continue
        log('result', r)
        handle_in_pipe.send((cmd,  engine_handle.json_dump(r)))


class RedundantProcessError(ProcessError):
    """Raised when EngineProcessManager is asked to start a process that
    has already started.

    """


class EngineProcessManager(object):
    def start(self, *args, **kwargs):
        if hasattr(self, 'engine_proxy'):
            raise RedundantProcessError("Already started")
        (handle_out_pipe_recv, self._handle_out_pipe_send) = Pipe(duplex=False)
        (handle_in_pipe_recv, handle_in_pipe_send) = Pipe(duplex=False)
        self.logq = Queue()
        handlers = []
        logl = {
            'debug': logging.DEBUG,
            'info': logging.INFO,
            'warning': logging.WARNING,
            'error': logging.ERROR,
            'critical': logging.CRITICAL
        }
        loglevel = logging.INFO
        if 'loglevel' in kwargs:
            if kwargs['loglevel'] in logl:
                loglevel = logl[kwargs['loglevel']]
            else:
                loglevel = kwargs['loglevel']
            del kwargs['loglevel']
        if 'logger' in kwargs:
            self.logger = kwargs['logger']
            del kwargs['logger']
        else:
            self.logger = logging.getLogger(__name__)
            stdout = logging.StreamHandler(sys.stdout)
            stdout.set_name('stdout')
            handlers.append(stdout)
            handlers[0].setLevel(loglevel)
        if 'logfile' in kwargs:
            try:
                fh = logging.FileHandler(kwargs['logfile'])
                handlers.append(fh)
                handlers[-1].setLevel(loglevel)
            except OSError:
                pass
            del kwargs['logfile']
        do_game_start = kwargs.pop('do_game_start') \
                        if 'do_game_start' in kwargs else False
        install_modules = kwargs.pop('install_modules') \
                          if 'install_modules' in kwargs else []
        formatter = logging.Formatter(
            fmt='[{levelname}] LiSE.proxy({process})\t{message}',
            style='{'
        )
        for handler in handlers:
            handler.setFormatter(formatter)
            self.logger.addHandler(handler)
        self._p = Process(
            name='LiSE Life Simulator Engine (core)',
            target=subprocess,
            args=(
                args,
                kwargs,
                handle_out_pipe_recv,
                handle_in_pipe_send,
                self.logq,
                loglevel
            )
        )
        self._p.daemon = True
        self._p.start()
        self._logthread = Thread(
            target=self.sync_log_forever,
            name='log',
            daemon=True
        )
        self._logthread.start()
        self.engine_proxy = EngineProxy(
            self._handle_out_pipe_send,
            handle_in_pipe_recv,
            self.logger,
            do_game_start,
            install_modules
        )
        return self.engine_proxy

    def sync_log(self, limit=None, block=True):
        n = 0
        while limit is None or n < limit:
            try:
                (level, message) = self.logq.get(block=block)
                if isinstance(level, int):
                    level = {
                        10: 'debug',
                        20: 'info',
                        30: 'warning',
                        40: 'error',
                        50: 'critical'
                    }[level]
                getattr(self.logger, level)(message)
                print(message)
                n += 1
            except Empty:
                return

    def sync_log_forever(self):
        while True:
            self.sync_log(1)

    def shutdown(self):
        self.engine_proxy.close()
        self._p.join()
        del self.engine_proxy<|MERGE_RESOLUTION|>--- conflicted
+++ resolved
@@ -1553,11 +1553,7 @@
 
     def _set_language(self, inst, val):
         inst._language = val
-<<<<<<< HEAD
-        inst.engine.handle(command='set_language', lang=val, silent=True)
-=======
         inst._cache = inst.engine.handle(command='set_language', lang=val)
->>>>>>> 2b86539c
 
 
 class StringStoreProxy(MutableMapping):
