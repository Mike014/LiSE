# This file is part of ELiDE, frontend to LiSE, a framework for life simulation games.
# Copyright (c) Zachary Spector, public@zacharyspector.com
#
# This program is free software: you can redistribute it and/or modify
# it under the terms of the GNU Affero General Public License as published by
# the Free Software Foundation, version 3.
#
# This program is distributed in the hope that it will be useful,
# but WITHOUT ANY WARRANTY; without even the implied warranty of
# MERCHANTABILITY or FITNESS FOR A PARTICULAR PURPOSE.  See the
# GNU Affero General Public License for more details.
#
# You should have received a copy of the GNU Affero General Public License
# along with this program.  If not, see <https://www.gnu.org/licenses/>.
"""The "engine" of LiSE is an object relational mapper with special
stores for game data and entities, as well as properties for manipulating the
flow of time.

"""

from __future__ import annotations

import shutil
import sys
import os
from concurrent.futures import Executor, Future, ThreadPoolExecutor
from concurrent.futures import wait as futwait
from functools import partial
from multiprocessing import Process, Pipe, Queue
from operator import itemgetter
from collections import defaultdict
from itertools import chain
from queue import SimpleQueue, Empty
from threading import Thread, Lock
from time import sleep
from types import FunctionType, ModuleType, MethodType
from typing import Dict, Union, Tuple, Any, Set, List, Type, Optional
from os import PathLike
from abc import ABC, abstractmethod
from random import Random
import zlib

import msgpack
import numpy as np
import networkx as nx
from networkx import (
	Graph,
	DiGraph,
	spring_layout,
	from_dict_of_dicts,
	from_dict_of_lists,
)
from blinker import Signal

from .allegedb import ORM as gORM, KeyframeTuple
from .allegedb import (
	StatDict,
	NodeValDict,
	EdgeValDict,
	DeltaDict,
	Key,
	world_locked,
)
from .allegedb.cache import (
	KeyframeError,
	PickyDefaultDict,
	StructuredDefaultDict,
)
from .allegedb.window import update_window, update_backward_window
from .util import sort_set, AbstractEngine, final_rule, normalize_layout
from .xcollections import (
	StringStore,
	FunctionStore,
	MethodStore,
	UniversalMapping,
)
from .query import (
	Query,
	_make_side_sel,
	StatusAlias,
	ComparisonQuery,
	CompoundQuery,
	QueryResultMidTurn,
	QueryResult,
	QueryResultEndTurn,
	CombinedQueryResult,
)
from .proxy import worker_subprocess
from .character import Character, Facade
from .node import Place, Thing
from .portal import Portal
from .query import QueryEngine
from . import exc

SlightlyPackedDeltaType = Dict[
	bytes,
	Dict[
		bytes,
		Union[
			bytes,
			Dict[
				bytes,
				Union[bytes, Dict[bytes, Union[bytes, Dict[bytes, bytes]]]],
			],
		],
	],
]

TRUE: bytes = msgpack.packb(True)
FALSE: bytes = msgpack.packb(False)
NONE: bytes = msgpack.packb(None)
NAME: bytes = msgpack.packb("name")
NODES: bytes = msgpack.packb("nodes")
EDGES: bytes = msgpack.packb("edges")
UNITS: bytes = msgpack.packb("units")
RULEBOOK: bytes = msgpack.packb("rulebook")
RULEBOOKS: bytes = msgpack.packb("rulebooks")
NODE_VAL: bytes = msgpack.packb("node_val")
EDGE_VAL: bytes = msgpack.packb("edge_val")
ETERNAL: bytes = msgpack.packb("eternal")
UNIVERSAL: bytes = msgpack.packb("universal")
STRINGS: bytes = msgpack.packb("strings")
RULES: bytes = msgpack.packb("rules")
TRIGGERS: bytes = msgpack.packb("triggers")
PREREQS: bytes = msgpack.packb("prereqs")
ACTIONS: bytes = msgpack.packb("actions")
LOCATION: bytes = msgpack.packb("location")
BRANCH: bytes = msgpack.packb("branch")


class InnerStopIteration(StopIteration):
	pass


class DummyEntity(dict):
	"""Something to use in place of a node or edge"""

	__slots__ = ["engine"]

	def __init__(self, engine: "AbstractEngine"):
		super().__init__()
		self.engine = engine


class NextTurn(Signal):
	"""Make time move forward in the simulation.

	Calls ``advance`` repeatedly, returning a list of the rules' return values.

	I am also a ``Signal``, so you can register functions to be
	called when the simulation runs. Pass them to my ``connect``
	method.

	"""

	def __init__(self, engine: Engine):
		super().__init__()
		self.engine = engine

	def __call__(self) -> Tuple[List, DeltaDict]:
		engine = self.engine
		for store in engine.stores:
			if getattr(store, "_need_save", None):
				store.save()
		start_branch, start_turn, start_tick = engine._btt()
		latest_turn = engine._turns_completed[start_branch]
		if start_turn < latest_turn:
			engine.turn += 1
			self.send(
				engine,
				branch=engine.branch,
				turn=engine.turn,
				tick=engine.tick,
			)
			return [], engine._get_branch_delta(
				branch=start_branch,
				turn_from=start_turn,
				turn_to=engine.turn,
				tick_from=start_tick,
				tick_to=engine.tick,
			)
		elif start_turn > latest_turn + 1:
			raise exc.RulesEngineError(
				"Can't run the rules engine on any turn but the latest"
			)
		if start_turn == latest_turn:
			# Pre-emptively nudge the loadedness and branch tracking,
			# so that LiSE does not try to load an empty turn before every
			# loop of the rules engine
			turn0, tick0, turn1, tick1 = engine._loaded[start_branch]
			engine._loaded[start_branch] = (turn0, tick0, start_turn + 1, 0)
			parent, turn_from, tick_from, turn_to, tick_to = engine._branches[
				start_branch
			]
			engine._branches[start_branch] = (
				parent,
				turn_from,
				tick_from,
				start_turn + 1,
				0,
			)
			engine.turn += 1
		results = []
		with engine.advancing():
			for res in iter(engine._advance, final_rule):
				if res:
					if isinstance(res, tuple) and res[0] == "stop":
						engine.universal["last_result"] = res
						engine.universal["last_result_idx"] = 0
						branch, turn, tick = engine._btt()
						self.send(engine, branch=branch, turn=turn, tick=tick)
						return list(res), engine._get_branch_delta(
							branch=start_branch,
							turn_from=start_turn,
							turn_to=turn,
							tick_from=start_tick,
							tick_to=tick,
						)
					else:
						results.extend(res)
		engine._turns_completed[start_branch] = engine.turn
		engine.query.complete_turn(
			start_branch,
			engine.turn,
			discard_rules=not engine.keep_rules_journal,
		)
		if (
			engine.flush_interval is not None
			and engine.turn % engine.flush_interval == 0
		):
			engine.query.flush()
		if (
			engine.commit_interval is not None
			and engine.turn % engine.commit_interval == 0
		):
			engine.commit()
		self.send(
			self.engine,
			branch=engine.branch,
			turn=engine.turn,
			tick=engine.tick,
		)
		delta = engine._get_branch_delta(
			branch=engine.branch,
			turn_from=start_turn,
			turn_to=engine.turn,
			tick_from=start_tick,
			tick_to=engine.tick,
		)
		if results:
			engine.universal["last_result"] = results
			engine.universal["last_result_idx"] = 0
		return results, delta


class AbstractSchema(ABC):
	"""Base class for schemas describing what changes are permitted to the game world"""

	def __init__(self, engine: AbstractEngine):
		self.engine = engine

	@abstractmethod
	def entity_permitted(self, entity):
		raise NotImplementedError

	@abstractmethod
	def stat_permitted(self, turn, entity, key, value):
		raise NotImplementedError


class NullSchema(AbstractSchema):
	"""Schema that permits all changes to the game world"""

	def entity_permitted(self, entity):
		return True

	def stat_permitted(self, turn, entity, key, value):
		return True


class Engine(AbstractEngine, gORM, Executor):
	"""LiSE, the Life Simulator Engine.

	:param prefix: directory containing the simulation and its code;
		defaults to the working directory.
	:param string: module storing strings to be used in the game; if absent,
		we'll use a :class:`LiSE.xcollections.StringStore` to keep them in a
		JSON file in the ``prefix``.
	:param function: module containing utility functions; if absent, we'll
		use a :class:`LiSE.xcollections.FunctionStore` to keep them in a .py
		file in the ``prefix``
	:param method: module containing functions taking this engine as
		first arg; if absent, we'll
		use a :class:`LiSE.xcollections.FunctionStore` to keep them in a .py
		file in the ``prefix``.
	:param trigger: module containing trigger functions, taking a LiSE
		entity and returning a boolean for whether to run a rule; if absent, we'll
		use a :class:`LiSE.xcollections.FunctionStore` to keep them in a .py
		file in the ``prefix``.
	:param prereq: module containing prereq functions, taking a LiSE entity and
		returning a boolean for whether to permit a rule to run; if absent, we'll
		use a :class:`LiSE.xcollections.FunctionStore` to keep them in a .py
		file in the ``prefix``.
	:param action: module containing action functions, taking a LiSE entity and
		mutating it (and possibly the rest of the world); if absent, we'll
		use a :class:`LiSE.xcollections.FunctionStore` to keep them in a .py
		file in the ``prefix``.
	:param main_branch: the string name of the branch to start from. Defaults
		to "trunk" if not set in some prior session. You should only change
		this if your game generates new initial conditions for each
		playthrough.
	:param connect_string: a rfc1738 URI for a database to connect to. Leave
		``None`` to use the SQLite database in the ``prefix``.
	:param connect_args: dictionary of keyword arguments for the
		database connection
	:param schema: a Schema class that determines which changes to allow to
		the world; used when a player should not be able to change just
		anything. Defaults to :class:`NullSchema`.
	:param flush_interval: LiSE will put pending changes into the database
		transaction every ``flush_interval`` turns. If ``None``, only flush
		on commit. Default ``None``.
	:param keyframe_interval: How many records to let through before automatically
		snapping a keyframe, default ``1000``. If ``None``, you'll need
		to call ``snap_keyframe`` yourself.
	:param commit_interval: LiSE will commit changes to disk every
		``commit_interval`` turns. If ``None`` (the default), only commit
		on close or manual call to ``commit``.
	:param random_seed: a number to initialize the randomizer.
	:param logfun: an optional function taking arguments
		``level, message``, which should log `message` somehow.
	:param clear: whether to delete *any and all* existing data
		and code in ``prefix`` and the database. Use with caution!
	:param keep_rules_journal: Boolean; if ``True`` (the default), keep
		information on the behavior of the rules engine in the database.
		Makes the database rather large, but useful for debugging.
	:param keyframe_on_close: Whether to snap a keyframe when closing the
		engine, default ``True``. This is usually what you want, as it will
		make future startups faster, but could cause database bloat if
		your game runs few turns per session.
	:param cache_arranger: Whether to start a background
		thread that indexes the caches to make time travel faster
		when it's to points we anticipate. If you use this, you can
		specify some other point in time to index by putting the
		``(branch, turn, tick)`` in my ``cache_arrange_queue``.
		Default ``False``.
	:param enforce_end_of_time: Whether to raise an exception when
		time travelling to a point after the time that's been simulated.
		Default ``True``. You normally want this, but it could cause problems
		if you're not using the rules engine.
	:param threaded_triggers: Whether to evaluate trigger functions in threads.
		This has performance benefits if you are using a free-threaded build of
		Python (without a GIL). Default ``True``.
	:param workers: How many subprocesses to use as workers for
		parallel processing. When ``None`` (the default), use as many
		subprocesses as we have CPU cores. When ``0``, parallel processing
		is not necessarily disabled; threads may still be used, which
		may or may not run in parallel, depending on your Python interpreter.
		However, note that ``workerss=0`` implies that trigger
		functions operate on bare LiSE objects, and can therefore have
		side effects. If you don't want this, instead use
		``workers=1``, which *does* disable parallelism in the case
		of trigger functions.

	"""

	char_cls = Character
	thing_cls = Thing
	place_cls = node_cls = Place
	portal_cls = edge_cls = Portal
	query_engine_cls = QueryEngine
	illegal_graph_names = {
		"global",
		"eternal",
		"universal",
		"rulebooks",
		"rules",
	}
	illegal_node_names = {"nodes", "node_val", "edges", "edge_val", "things"}

	@property
	def eternal(self):
		return self.query.globl

	def __getattr__(self, item):
		meth = super().__getattribute__("method").__getattr__(item)
		return MethodType(meth, self)

	def __hasattr__(self, item):
		return hasattr(super().__getattribute__("method"), item)

	def __init__(
		self,
		prefix: Union[PathLike, str] = ".",
		*,
		string: Union[StringStore, dict] = None,
		trigger: Union[FunctionStore, ModuleType] = None,
		prereq: Union[FunctionStore, ModuleType] = None,
		action: Union[FunctionStore, ModuleType] = None,
		function: Union[FunctionStore, ModuleType] = None,
		method: Union[MethodStore, ModuleType] = None,
		main_branch: str = None,
		connect_string: str = None,
		connect_args: dict = None,
		schema_cls: Type[AbstractSchema] = NullSchema,
		flush_interval: int = None,
		keyframe_interval: Optional[int] = 1000,
		commit_interval: int = None,
		random_seed: int = None,
		logfun: FunctionType = None,
		clear: bool = False,
		keep_rules_journal: bool = True,
		keyframe_on_close: bool = True,
		cache_arranger: bool = False,
		enforce_end_of_time: bool = True,
		threaded_triggers: bool = True,
		workers: int = None,
	):
		if logfun is None:
			from logging import getLogger

			logger = getLogger("LiSE")

			def logfun(level, msg):
				if isinstance(level, int):
					logger.log(level, msg)
				else:
					getattr(logger, level)(msg)

		self.log = logfun
		self._prefix = prefix
		if connect_args is None:
			connect_args = {}
		if not os.path.exists(prefix):
			os.mkdir(prefix)
		if not os.path.isdir(prefix):
			raise FileExistsError("Need a directory")
		self.keep_rules_journal = keep_rules_journal
		self._keyframe_on_close = keyframe_on_close
		if string:
			self.string = string
		else:
			self._string_prefix = os.path.join(prefix, "strings")
			if clear and os.path.isdir(self._string_prefix):
				shutil.rmtree(self._string_prefix)
			if not os.path.exists(self._string_prefix):
				os.mkdir(self._string_prefix)
		for module, name in (
			(function, "function"),
			(method, "method"),
			(trigger, "trigger"),
			(prereq, "prereq"),
			(action, "action"),
		):
			if module:
				setattr(self, name, module)
			else:
				fn = os.path.join(prefix, f"{name}.py")
				setattr(self, f"_{name}_file", fn)
				if clear and os.path.exists(fn):
					os.remove(fn)
		self.schema = schema_cls(self)
		if connect_string:
			connect_string = connect_string.split("sqlite:///")[-1]
		super().__init__(
			connect_string or os.path.join(prefix, "world.db"),
			clear=clear,
			connect_args=connect_args,
			cache_arranger=cache_arranger,
			main_branch=main_branch,
			enforce_end_of_time=enforce_end_of_time,
		)
		self._things_cache.setdb = self.query.set_thing_loc
		self._universal_cache.setdb = self.query.universal_set
		self._rulebooks_cache.setdb = self.query.rulebook_set
		if hasattr(self, "_string_prefix"):
			self.string = StringStore(
				self.query,
				self._string_prefix,
				self.eternal.setdefault("language", "eng"),
			)
		self.next_turn = NextTurn(self)
		self.commit_interval = commit_interval
		self.query.keyframe_interval = keyframe_interval
		self.query.snap_keyframe = self.snap_keyframe
		self.query.kf_interval_override = self._detect_kf_interval_override
		self.flush_interval = flush_interval
		self._rando = Random()
		if "rando_state" in self.universal:
			self._rando.setstate(self.universal["rando_state"])
		else:
			self._rando.seed(random_seed)
			rando_state = self._rando.getstate()
			if self._oturn == self._otick == 0:
				self._universal_cache.store(
					"rando_state", self.branch, 0, 0, rando_state, loading=True
				)
				self.query.universal_set(
					"rando_state", self.branch, 0, 0, rando_state
				)
			else:
				self.universal["rando_state"] = rando_state
		if not self._keyframes_times:
			self._snap_keyframe_de_novo(*self._btt())
		if threaded_triggers:
			self._trigger_pool = ThreadPoolExecutor()
		if workers is None:
			workers = os.cpu_count() or 0
		if workers > 0:

			def sync_log_forever(q):
				while True:
					self.log(*q.get())

			for store in self.stores:
				store.save(reimport=False)

			branches_payload = zlib.compress(self.pack(self._branches))
			initial_payload = self._get_worker_kf_payload(-1)

			self._worker_processes = wp = []
			self._worker_inputs = wi = []
			self._worker_outputs = wo = []
			self._worker_locks = wlk = []
			self._worker_log_queues = wl = []
			self._worker_log_threads = wlt = []
			self._top_uid = 0
			for i in range(workers):
				inpipe_there, inpipe_here = Pipe(duplex=False)
				outpipe_here, outpipe_there = Pipe(duplex=False)
				logq = Queue()
				logthread = Thread(
					target=sync_log_forever, args=(logq,), daemon=True
				)
				proc = Process(
					target=worker_subprocess,
					args=(prefix, inpipe_there, outpipe_there, logq),
				)
				wi.append(inpipe_here)
				wo.append(outpipe_here)
				wl.append(logq)
				wlk.append(Lock())
				wlt.append(logthread)
				wp.append(proc)
				logthread.start()
				proc.start()
				with wlk[-1]:
					inpipe_here.send_bytes(branches_payload)
					inpipe_here.send_bytes(initial_payload)
			self._how_many_futs_running = 0
			self._fut_manager_thread = Thread(
				target=self._manage_futs, daemon=True
			)
			self._futs_to_start: SimpleQueue[Future] = SimpleQueue()
			self._uid_to_fut: dict[int, Future] = {}
			self._fut_manager_thread.start()
			self.trigger.connect(self._reimport_trigger_functions)
			self.function.connect(self._reimport_worker_functions)
			self.method.connect(self._reimport_worker_methods)
			self._worker_updated_btts = [self._btt()] * workers
		self._rules_iter = self._follow_rules()
		if cache_arranger:
			self._start_cache_arranger()

	def _call_in_subprocess(
		self, uid, method, func_name, future: Future, *args, **kwargs
	):
		i = uid % len(self._worker_inputs)
		argbytes = zlib.compress(
			self.pack((uid, method, (func_name, *args), kwargs))
		)
		with self._worker_locks[i]:
			self._update_worker_process_state(i)
			self._worker_inputs[i].send_bytes(argbytes)
			output = self._worker_outputs[i].recv_bytes()
		got_uid, result = self.unpack(zlib.decompress(output))
		assert got_uid == uid
		self._how_many_futs_running -= 1
		del self._uid_to_fut[uid]
		if isinstance(result, Exception):
			future.set_exception(result)
		else:
			future.set_result(result)

	def snap_keyframe(
		self, silent=False, update_worker_processes=True
	) -> Optional[dict]:
		ret = super().snap_keyframe(silent)
		if hasattr(self, "_worker_processes") and update_worker_processes:
			self._update_all_worker_process_states(clobber=True)
		if ret and "nodes" in ret:
			for charn, nodes in ret["nodes"].items():
				character = self.character[charn]
				assert (
					character.node.keys() == nodes.keys()
				), f"Bad keyframe. Nodes missing from keyframe: {character.node.keys() - nodes.keys()}"
		return ret

	def submit(
		self, fn: Union[FunctionType, MethodType], /, *args, **kwargs
	) -> Future:
		if not hasattr(self, "_worker_processes"):
			raise RuntimeError("LiSE was launched with no worker processes")
		if fn.__module__ == "function":
			method = "_call_function"
		elif fn.__module__ == "method":
			method = "_call_method"
		else:
			raise ValueError(
				"Function is not stored in this LiSE engine. "
				"Use the engine's attributes `function` and `method` to store it."
			)
		uid = self._top_uid
		ret = Future()
		ret.uid = uid
		ret._t = Thread(
			target=self._call_in_subprocess,
			args=(uid, method, fn.__name__, ret, *args),
			kwargs=kwargs,
		)
		self._top_uid += 1
		self._uid_to_fut[uid] = ret
		self._futs_to_start.put(ret)
		return ret

	def _manage_futs(self):
		while True:
			while self._how_many_futs_running < len(self._worker_processes):
				try:
					fut = self._futs_to_start.get()
				except Empty:
					break
				if not fut.running() and fut.set_running_or_notify_cancel():
					fut._t.start()
					self._how_many_futs_running += 1
			sleep(0.001)

	def shutdown(self, wait=True, *, cancel_futures=False) -> None:
		if not hasattr(self, "_worker_processes"):
			return
		if cancel_futures:
			for fut in self._uid_to_fut.values():
				fut.cancel()
		if wait:
			futwait(self._uid_to_fut.values())
		self._uid_to_fut = {}
		for i, (lock, pipein, pipeout, proc) in enumerate(
			zip(
				self._worker_locks,
				self._worker_inputs,
				self._worker_outputs,
				self._worker_processes,
			)
		):
			with lock:  # deadlock here.
				pipein.send_bytes(b"shutdown")
				recvd = pipeout.recv_bytes()
				assert (
					recvd == b"done"
				), f"expected 'done', got {self.unpack(zlib.decompress(recvd))}"
				proc.join()
				proc.close()

	def _detect_kf_interval_override(self):
		if getattr(self, "_no_kc", False):
			self._kf_overridden = True
			return True
		if getattr(self, "_kf_overridden", False):
			self._kf_overridden = False
			return False

	def _reimport_trigger_functions(self, *args, attr, **kwargs):
		if attr is not None:
			return
		payload = zlib.compress(self.pack((-1, "_reimport_triggers", (), {})))
		for lock, pipe in zip(self._worker_locks, self._worker_inputs):
			with lock:
				pipe.send_bytes(payload)

	def _reimport_worker_functions(self, *args, attr, **kwargs):
		if attr is not None:
			return
		payload = zlib.compress(self.pack((-1, "_reimport_functions", (), {})))
		for lock, pipe in zip(self._worker_locks, self._worker_inputs):
			with lock:
				pipe.send_bytes(payload)

	def _reimport_worker_methods(self, *args, attr, **kwargs):
		if attr is not None:
			return
		payload = zlib.compress(self.pack((-1, "_reimport_methods", (), {})))
		for lock, pipe in zip(self._worker_locks, self._worker_inputs):
			with lock:
				pipe.send_bytes(payload)

	def _get_worker_kf_payload(self, uid: int = -1) -> bytes:
		# I'm not using the uid at the moment, because this doesn't return anything
		return zlib.compress(
			self.pack(
				(
					uid,
					"_upd_from_game_start",
					(
						None,
						None,
						None,
						None,
						(
							self.snap_keyframe(update_worker_processes=False),
							self.eternal,
							dict(self.function.iterplain()),
							dict(self.method.iterplain()),
							dict(self.trigger.iterplain()),
							dict(self.prereq.iterplain()),
							dict(self.action.iterplain()),
						),
					),
					{},
				)
			)
		)

	def _call_a_subproxy(self, uid, method: str, *args, **kwargs):
		argbytes = zlib.compress(self.pack((uid, method, args, kwargs)))
		i = uid % len(self._worker_inputs)
		with self._worker_locks[i]:
			self._worker_inputs[i].send_bytes(argbytes)
			output = self._worker_outputs[i].recv_bytes()
		got_uid, ret = self.unpack(zlib.decompress(output))
		assert got_uid == uid
		if isinstance(ret, Exception):
			raise ret
		return ret

	def _call_any_subproxy(self, method: str, *args, **kwargs):
		uid = self._top_uid
		self._top_uid += 1
		return self._call_a_subproxy(uid, method, *args, **kwargs)

	def _call_every_subproxy(self, method: str, *args, **kwargs):
		ret = []
		for lock in self._worker_locks:
			lock.acquire()
		uids = []
		for _ in range(len(self._worker_processes)):
			uids.append(self._top_uid)
			argbytes = zlib.compress(
				self.pack((self._top_uid, method, args, kwargs))
			)
			i = self._top_uid % len(self._worker_processes)
			self._top_uid += 1
			self._worker_inputs[i].send_bytes(argbytes)
		for uid in uids:
			i = uid % len(self._worker_processes)
			outbytes = self._worker_outputs[i].recv_bytes()
			got_uid, retval = self.unpack(zlib.decompress(outbytes))
			assert got_uid == uid
			if isinstance(retval, Exception):
				raise retval
			ret.append(retval)
		for lock in self._worker_locks:
			lock.release()
		return ret

	def _start_cache_arranger(self) -> None:
		for branch, (
			parent,
			turn_start,
			tick_start,
			turn_end,
			tick_end,
		) in self._branches.items():
			self.cache_arrange_queue.put((branch, turn_start, tick_start))
			if (turn_start, tick_start) != (turn_end, tick_end):
				self.cache_arrange_queue.put((branch, turn_end, tick_end))
		if not self._cache_arrange_thread.is_alive():
			self._cache_arrange_thread.start()

	def _init_graph(
		self,
		name: Key,
		type_s="DiGraph",
		data: Union[Facade, Graph, nx.Graph, dict, KeyframeTuple] = None,
	) -> None:
		if hasattr(data, "stat"):
			if not hasattr(data, "thing"):
				raise TypeError(
					"Need a graph like object or a keyframe tuple", type(data)
				)
			things = {
				thing: thing["location"] for thing in data.thing.values()
			}
			units = data.stat.get("units", {})
		elif hasattr(data, "graph"):
			things = {
				key: val["location"]
				for (key, val) in data.nodes.items()
				if "location" in val
			}
			units = data.graph.get("units", {})
		elif isinstance(data, tuple):
			things = {
				name: thing["location"]
				for name, thing in data[-3].items()
				if "location" in thing
			}
			units = data[-1].get("units", {})
		elif data is None:
			things = {}
			units = {}
		elif not isinstance(data, dict):
			raise TypeError("Need a graph like object or a keyframe tuple")
		else:
			things = {
				thing: thing["location"]
				for thing in data.get("node_val", {}).values()
				if "location" in thing
			}
			units = data.get("units", {})
		now = self._btt()
		conts = {}
		for thing, loc in things.items():
			if loc in conts:
				conts[loc].add(thing)
			else:
				conts[loc] = {thing}
		self._node_contents_cache.set_keyframe(
			(name,), *now, {k: frozenset(v) for (k, v) in conts.items()}
		)
		self._things_cache.set_keyframe((name,), *now, things)
		self._unitness_cache.set_keyframe(name, *now, units)
		for rbcache, rbname in [
			(self._characters_rulebooks_cache, "character_rulebook"),
			(self._units_rulebooks_cache, "unit_rulebook"),
			(
				self._characters_things_rulebooks_cache,
				"character_thing_rulebook",
			),
			(
				self._characters_places_rulebooks_cache,
				"character_place_rulebook",
			),
			(
				self._characters_portals_rulebooks_cache,
				"character_portal_rulebook",
			),
		]:
			try:
				kf = rbcache.get_keyframe(*now)
			except KeyframeError:
				kf = {
					ch: rbcache.retrieve(ch, *now)
					for ch in self._graph_cache.iter_entities(*now)
				}
			kf[name] = (rbname, name)
			rbcache.set_keyframe(*now, kf)
		self.snap_keyframe(silent=True, update_worker_processes=False)
		super()._init_graph(name, type_s, data)
		if hasattr(self, "_worker_processes"):
			self._call_every_subproxy("_add_character", name, data)

	def _load_plans(self) -> None:
		from .rule import Rule

		q = self.query
		super()._load_plans()
		store_crh = self._character_rules_handled_cache.store
		for row in q.character_rules_handled_dump():
			store_crh(*row, loading=True)
		store_arh = self._unit_rules_handled_cache.store
		for row in q.unit_rules_handled_dump():
			store_arh(*row, loading=True)
		store_ctrh = self._character_thing_rules_handled_cache.store
		for row in q.character_thing_rules_handled_dump():
			store_ctrh(*row, loading=True)
		store_cprh = self._character_place_rules_handled_cache.store
		for row in q.character_place_rules_handled_dump():
			store_cprh(*row, loading=True)
		store_cporh = self._character_portal_rules_handled_cache.store
		for row in q.character_portal_rules_handled_dump():
			store_cporh(*row, loading=True)
		store_cnrh = self._node_rules_handled_cache.store
		for row in q.node_rules_handled_dump():
			store_cnrh(*row, loading=True)
		store_porh = self._portal_rules_handled_cache.store
		for row in q.portal_rules_handled_dump():
			store_porh(*row, loading=True)
		self._turns_completed.update(q.turns_completed_dump())
		self._rules_cache = {
			name: Rule(self, name, create=False) for name in q.rules_dump()
		}

	@staticmethod
	def _build_rows(load, lst, windows):
		if not windows:
			return
		if len(windows) == 1:
			btt = windows[0]
			lst.extend(load(*btt))
		for window in reversed(windows):
			lst.extend(load(*window))

	def _load_graph_windows(self, graph, windows):
		ret = super()._load_graph_windows(graph, windows)
		thingrows = []
		character_rulebook_rows = []
		unit_rulebook_rows = []
		character_thing_rulebook_rows = []
		character_place_rulebook_rows = []
		character_portal_rulebook_rows = []

		build_rows = self._build_rows
		build_rows(partial(self.query.load_things, graph), thingrows, windows)
		build_rows(
			partial(self.query.load_character_rulebook, graph),
			character_rulebook_rows,
			windows,
		)
		build_rows(
			partial(self.query.load_unit_rulebook, graph),
			unit_rulebook_rows,
			windows,
		)
		build_rows(
			partial(self.query.load_character_thing_rulebook, graph),
			character_thing_rulebook_rows,
			windows,
		)
		build_rows(
			partial(self.query.load_character_place_rulebook, graph),
			character_place_rulebook_rows,
			windows,
		)
		build_rows(
			partial(self.query.load_character_portal_rulebook, graph),
			character_portal_rulebook_rows,
			windows,
		)

		ret["thing_location"] = thingrows
		ret["character_rulebook"] = character_rulebook_rows
		ret["unit_rulebook"] = unit_rulebook_rows
		ret["character_thing_rulebook"] = character_thing_rulebook_rows
		ret["character_place_rulebook"] = character_place_rulebook_rows
		ret["character_portal_rulebook"] = character_portal_rulebook_rows
		return ret

	def _load_ext_windows(self, windows):
		universal_rows = []
		rulebooks_rows = []
		rule_triggers_rows = []
		rule_prereqs_rows = []
		rule_actions_rows = []
		rule_neighborhood_rows = []

		build_rows = self._build_rows
		build_rows(self.query.load_universals, universal_rows, windows)
		build_rows(self.query.load_rulebooks, windows, rulebooks_rows)
		build_rows(self.query.load_rule_triggers, rule_triggers_rows, windows)
		build_rows(self.query.load_rule_prereqs, rule_prereqs_rows, windows)
		build_rows(self.query.load_rule_actions, rule_actions_rows, windows)
		build_rows(
			self.query.load_rule_neighborhood, rule_neighborhood_rows, windows
		)

		return {
			"universals": universal_rows,
			"rulebooks": rulebooks_rows,
			"triggers": rule_triggers_rows,
			"prereqs": rule_prereqs_rows,
			"actions": rule_actions_rows,
			"neighborhoods": rule_neighborhood_rows,
		}

	@world_locked
	def _load_between(
		self,
		branch: str,
		turn_from: int,
		tick_from: int,
		turn_to: int,
		tick_to: int,
	) -> None:
		loaded = super()._load_between(
			branch, turn_from, tick_from, turn_to, tick_to
		)
		for graph, rowdict in loaded.items():
			self._things_cache.load(rowdict["thing_location"])
			self._characters_rulebooks_cache.load(
				rowdict["character_rulebook"]
			)
			self._units_rulebooks_cache.load(rowdict["unit_rulebook"])
			self._characters_things_rulebooks_cache.load(
				rowdict["character_thing_rulebook"]
			)
			self._characters_places_rulebooks_cache.load(
				rowdict["character_place_rulebook"]
			)
			self._characters_portals_rulebooks_cache.load(
				rowdict["character_portal_rulebook"]
			)
		return loaded

	@world_locked
	def _load_at(self, branch: str, turn: int, tick: int) -> None:
		"""Load history data at the given time

		Will load the keyframe prior to that time, and all history
		data following, up to (but not including) the keyframe thereafter.

		"""
		if self._time_is_loaded(branch, turn, tick):
			return
		(latest_past_keyframe, earliest_future_keyframe, loaded) = (
			super()._load_at(branch, turn, tick)
		)

		if latest_past_keyframe is None:
			windows = self._build_loading_windows(
				self.eternal["main_branch"], 0, 0, branch, turn, tick
			)
		else:
			past_branch, past_turn, past_tick = latest_past_keyframe
			if earliest_future_keyframe is None:
				# Load data from the keyframe to now
				windows = self._build_loading_windows(
					past_branch,
					past_turn,
					past_tick,
					branch,
					turn,
					tick,
				)
			else:
				# Load data between the two keyframes
				(future_branch, future_turn, future_tick) = (
					earliest_future_keyframe
				)
				windows = self._build_loading_windows(
					past_branch,
					past_turn,
					past_tick,
					future_branch,
					future_turn,
					future_tick,
				)

		ext = self._load_ext_windows(windows)
		if loaded.get("thing_location"):
			self._things_cache.load(loaded["thing_location"])
		if ext["universals"]:
			self._universal_cache.load(ext["universals"])
		if ext["rulebooks"]:
			self._rulebooks_cache.load(ext["rulebooks"])
		if ext["triggers"]:
			self._triggers_cache.load(ext["triggers"])
		if ext["prereqs"]:
			self._prereqs_cache.load(ext["prereqs"])
		if ext["actions"]:
			self._actions_cache.load(ext["actions"])
		if ext["neighborhoods"]:
			self._neighborhoods_cache.load(ext["neighborhoods"])

	def _init_caches(self) -> None:
		from .xcollections import (
			FunctionStore,
			CharacterMapping,
		)
		from .cache import (
			NodeContentsCache,
			InitializedCache,
			InitializedEntitylessCache,
			UnitnessCache,
			UnitRulesHandledCache,
			CharacterThingRulesHandledCache,
			CharacterPlaceRulesHandledCache,
			CharacterPortalRulesHandledCache,
			NodeRulesHandledCache,
			PortalRulesHandledCache,
			CharacterRulesHandledCache,
			ThingsCache,
		)
		from .allegedb.cache import EntitylessCache
		from .rule import AllRuleBooks, AllRules

		super()._init_caches()
		self._neighbors_cache = {}
		self._things_cache = ThingsCache(self)
		self._node_contents_cache = NodeContentsCache(self)
		self.character = self.graph = CharacterMapping(self)
		self._universal_cache = EntitylessCache(self)
		self._universal_cache.name = "universal_cache"
		self._rulebooks_cache = InitializedEntitylessCache(self)
		self._rulebooks_cache.name = "rulebooks_cache"
		self._characters_rulebooks_cache = InitializedEntitylessCache(self)
		self._characters_rulebooks_cache.name = "characters_rulebooks_cache"
		self._units_rulebooks_cache = InitializedEntitylessCache(self)
		self._units_rulebooks_cache.name = "units_rulebooks_cache"
		ctrc = InitializedEntitylessCache(self)
		ctrc.name = "characters_things_rulebooks_cache"
		self._characters_things_rulebooks_cache = ctrc
		cprc = InitializedEntitylessCache(self)
		cprc.name = "characters_places_rulebooks_cache"
		self._characters_places_rulebooks_cache = cprc
		cporc = InitializedEntitylessCache(self)
		cporc.name = "characters_portals_rulebooks_cache"
		self._characters_portals_rulebooks_cache = cporc
		self._nodes_rulebooks_cache = InitializedCache(self)
		self._nodes_rulebooks_cache.name = "nodes_rulebooks_cache"
		self._portals_rulebooks_cache = InitializedCache(self)
		self._portals_rulebooks_cache.name = "portals_rulebooks_cache"
		self._triggers_cache = InitializedEntitylessCache(self)
		self._triggers_cache.name = "triggers_cache"
		self._prereqs_cache = InitializedEntitylessCache(self)
		self._prereqs_cache.name = "prereqs_cache"
		self._actions_cache = InitializedEntitylessCache(self)
		self._actions_cache.name = "actions_cache"
		self._neighborhoods_cache = InitializedEntitylessCache(self)
		self._neighborhoods_cache.name = "neighborhoods_cache"
		self._node_rules_handled_cache = NodeRulesHandledCache(self)
		self._node_rules_handled_cache.name = "node_rules_handled_cache"
		self._portal_rules_handled_cache = PortalRulesHandledCache(self)
		self._portal_rules_handled_cache.name = "portal_rules_handled_cache"
		crhc = CharacterRulesHandledCache(self)
		crhc.name = "character_rules_handled_cache"
		self._character_rules_handled_cache = crhc
		self._unit_rules_handled_cache = UnitRulesHandledCache(self)
		self._unit_rules_handled_cache.name = "unit_rules_handled_cache"
		ctrhc = CharacterThingRulesHandledCache(self)
		ctrhc.name = "character_thing_rules_handled_cache"
		self._character_thing_rules_handled_cache = ctrhc
		cprhc = CharacterPlaceRulesHandledCache(self)
		cprhc.name = "character_place_rules_handled_cache"
		self._character_place_rules_handled_cache = cprhc
		cporhc = CharacterPortalRulesHandledCache(self)
		cporhc.name = "character_portal_rules_handled_cache"
		self._character_portal_rules_handled_cache = cporhc
		self._unitness_cache = UnitnessCache(self)
		self._unitness_cache.name = "unitness_cache"
		self._turns_completed = defaultdict(lambda: max((0, self.turn - 1)))
		self._turns_completed_previous = self._turns_completed.copy()
		"""The last turn when the rules engine ran in each branch"""
		self.universal = UniversalMapping(self)
		if hasattr(self, "_action_file"):
			self.action = FunctionStore(self._action_file)
		if hasattr(self, "_prereq_file"):
			self.prereq = FunctionStore(self._prereq_file)
		if hasattr(self, "_trigger_file"):
			self.trigger = FunctionStore(self._trigger_file)
		if hasattr(self, "_function_file"):
			self.function = FunctionStore(self._function_file)
		if hasattr(self, "_method_file"):
			self.method = FunctionStore(self._method_file)
		self.rule = AllRules(self)
		self.rulebook = AllRuleBooks(self)
		self._caches += [
			self._things_cache,
			self._node_contents_cache,
			self._universal_cache,
			self._rulebooks_cache,
			self._characters_rulebooks_cache,
			self._units_rulebooks_cache,
			self._characters_things_rulebooks_cache,
			self._characters_places_rulebooks_cache,
			self._characters_portals_rulebooks_cache,
			self._nodes_rulebooks_cache,
			self._portals_rulebooks_cache,
			self._triggers_cache,
			self._prereqs_cache,
			self._actions_cache,
			# rules handled caches not here because they don't really unload
			self._unitness_cache,
		]

	def _load_graphs(self) -> None:
		for charn, branch, turn, tick, typ in self.query.characters():
			self._graph_cache.store(
				charn, branch, turn, tick, (typ if typ != "Deleted" else None)
			)
			self._graph_objs[charn] = self.char_cls(
				self, charn, init_rulebooks=False
			)

	def _make_node(
		self, graph: Character, node: Key
	) -> Union[thing_cls, place_cls]:
		if self._is_thing(graph.name, node):
			return self.thing_cls(graph, node)
		else:
			return self.place_cls(graph, node)

	def _make_edge(
		self,
		graph: Character,
		orig: Key,
		dest: Key,
		idx=0,
	) -> portal_cls:
		return self.portal_cls(graph, orig, dest)

	def _copy_kf(self, branch_from, branch_to, turn, tick):
		super()._copy_kf(branch_from, branch_to, turn, tick)
		for cache in (
			self._universal_cache,
			self._triggers_cache,
			self._prereqs_cache,
			self._actions_cache,
			self._rulebooks_cache,
			self._characters_rulebooks_cache,
			self._units_rulebooks_cache,
			self._characters_things_rulebooks_cache,
			self._characters_places_rulebooks_cache,
			self._characters_portals_rulebooks_cache,
		):
			kf = cache.get_keyframe(branch_from, turn, tick, copy=True)
			cache.set_keyframe(branch_to, turn, tick, kf)

		for character in self._graph_cache.iter_entities(
			branch_from, turn, tick
		):
			loc_kf = self._things_cache.get_keyframe(
				(character,), branch_from, turn, tick, copy=True
			)
			conts_kf = self._node_contents_cache.get_keyframe(
				(character,), branch_from, turn, tick, copy=True
			)
			units_kf = self._unitness_cache.get_keyframe(
				(character,), branch_from, turn, tick, copy=True
			)
			self._things_cache.set_keyframe(
				(character,), branch_to, turn, tick, loc_kf
			)
			self._node_contents_cache.set_keyframe(
				(character,), branch_to, turn, tick, conts_kf
			)
			self._unitness_cache.set_keyframe(
				character, branch_to, turn, tick, units_kf
			)
		self.query.keyframe_extension_insert(
			branch_to,
			turn,
			tick,
			self._universal_cache.get_keyframe(branch_to, turn, tick),
			{
				"triggers": self._triggers_cache.get_keyframe(
					branch_to, turn, tick
				),
				"prereqs": self._prereqs_cache.get_keyframe(
					branch_to, turn, tick
				),
				"actions": self._actions_cache.get_keyframe(
					branch_to, turn, tick
				),
			},
			self._rulebooks_cache.get_keyframe(branch_to, turn, tick),
		)

	def _get_kf(
		self, branch: str, turn: int, tick: int, copy: bool = True
	) -> dict:
		kf = super()._get_kf(branch, turn, tick, copy=copy)
		kf["universal"] = self._universal_cache.get_keyframe(
			branch, turn, tick
		)
		kf["triggers"] = self._triggers_cache.get_keyframe(branch, turn, tick)
		kf["prereqs"] = self._prereqs_cache.get_keyframe(branch, turn, tick)
		kf["actions"] = self._actions_cache.get_keyframe(branch, turn, tick)
		kf["rulebook"] = self._rulebooks_cache.get_keyframe(branch, turn, tick)
		return kf

	def _get_keyframe(
		self, branch: str, turn: int, tick: int, copy=True, silent=False
	):
		if (branch, turn, tick) in self._keyframes_loaded:
			if silent:
				return
			return self._get_kf(branch, turn, tick, copy=copy)
		univ, rule, rulebook = self.query.get_keyframe_extensions(
			branch, turn, tick
		)
		self._universal_cache.set_keyframe(branch, turn, tick, univ)
		self._triggers_cache.set_keyframe(branch, turn, tick, rule["triggers"])
		self._prereqs_cache.set_keyframe(branch, turn, tick, rule["prereqs"])
		self._actions_cache.set_keyframe(branch, turn, tick, rule["actions"])
		self._rulebooks_cache.set_keyframe(branch, turn, tick, rulebook)

		ret = super()._get_keyframe(
			branch, turn, tick, copy=copy, silent=False
		)

		charrbkf = {}
		unitrbkf = {}
		charthingrbkf = {}
		charplacerbkf = {}
		charportrbkf = {}
		for graph, graphval in ret["graph_val"].items():
			if "character_rulebook" in graphval:
				charrbkf[graph] = graphval["character_rulebook"]
			if "unit_rulebook" in graphval:
				unitrbkf[graph] = graphval["unit_rulebook"]
			if "character_thing_rulebook" in graphval:
				charthingrbkf[graph] = graphval["character_thing_rulebook"]
			if "character_place_rulebook" in graphval:
				charplacerbkf[graph] = graphval["character_place_rulebook"]
			if "character_portal_rulebook" in graphval:
				charportrbkf[graph] = graphval["character_portal_rulebook"]
			if "units" in graphval:
				self._unitness_cache.set_keyframe(
					graph, branch, turn, tick, graphval["units"]
				)
			else:
				self._unitness_cache.set_keyframe(
					graph, branch, turn, tick, {}
				)
			if graph in ret["node_val"]:
				locs = {}
				conts = {}
				for node, val in ret["node_val"][graph].items():
					if "location" not in val:
						continue
					locs[node] = location = val["location"]
					if location in conts:
						conts[location].add(node)
					else:
						conts[location] = {node}
				self._things_cache.set_keyframe(
					(graph,), branch, turn, tick, locs
				)
				self._node_contents_cache.set_keyframe(
					(graph,),
					branch,
					turn,
					tick,
					{k: frozenset(v) for (k, v) in conts.items()},
				)
			else:
				self._things_cache.set_keyframe(
					(graph,), branch, turn, tick, {}
				)
				self._node_contents_cache.set_keyframe(
					(graph,), branch, turn, tick, {}
				)
		self._characters_rulebooks_cache.set_keyframe(
			branch, turn, tick, charrbkf
		)
		self._units_rulebooks_cache.set_keyframe(branch, turn, tick, unitrbkf)
		self._characters_things_rulebooks_cache.set_keyframe(
			branch, turn, tick, charthingrbkf
		)
		self._characters_places_rulebooks_cache.set_keyframe(
			branch, turn, tick, charplacerbkf
		)
		self._characters_portals_rulebooks_cache.set_keyframe(
			branch, turn, tick, charportrbkf
		)
		if silent:
			return  # not that it helps performance any, in this case
		return ret

	def _is_timespan_too_big(
		self, branch: str, turn_from: int, turn_to: int
	) -> bool:
		"""Return whether the changes between these turns are big enough that you might as well use the slow delta"""
		assert turn_from or turn_to
		kfint = self.query.keyframe_interval
		if kfint is None:
			return False
		acc = 0
<<<<<<< HEAD
		for r in range(
			min((turn_from, turn_to)),
			max((turn_from, turn_to)),
		):
			acc += self._turn_end_plan[branch, r]
			if acc > kfint:
				return True
=======
		if None not in (turn_from, turn_to):
			for r in range(
				min((turn_from, turn_to)),
				max((turn_from, turn_to)),
			):
				acc += self._turn_end_plan[branch, r]
				if acc > kfint:
					return True
>>>>>>> 89eaf6eb
		return False

	def get_delta(
		self,
		time_from: Tuple[str, int, int],
		time_to: Tuple[str, int, int],
		slow=False,
	) -> DeltaDict:
		"""Get a dictionary describing changes to the world.

		Most keys will be character names, and their values will be
		dictionaries of the character's stats' new values, with ``None``
		for deleted keys. Characters' dictionaries have special keys
		'nodes' and 'edges' which contain booleans indicating whether
		the node or edge exists at the moment, and 'node_val' and
		'edge_val' for the stats of those entities. For edges (also
		called portals) these dictionaries are two layers deep, keyed
		first by the origin, then by the destination.

		Characters also have special keys for the various rulebooks
		they have:

		* ``'character_rulebook'``
		* ``'unit_rulebook'``
		* ``'character_thing_rulebook'``
		* ``'character_place_rulebook'``
		* ``'character_portal_rulebook'``

		And each node and edge may have a 'rulebook' stat of its own.
		If a node is a thing, it gets a 'location'; when the 'location'
		is deleted, that means it's back to being a place.

		Keys at the top level that are not character names:

		* ``'rulebooks'``, a dictionary keyed by the name of each changed
		  rulebook, the value being a list of rule names
		* ``'rules'``, a dictionary keyed by the name of each changed rule,
		  containing any of the lists ``'triggers'``, ``'prereqs'``,
		  and ``'actions'``


		:param slow: Whether to compare entire keyframes. Default ``False``,
			but we may take that approach anyway, if comparing between branches,
			or between times that are far enough apart that a delta assuming
			linear time would require *more* comparisons than comparing keyframes.

		"""
		if time_from == time_to:
			return {}
		if time_from[0] == time_to[0]:
			if slow or self._is_timespan_too_big(
				time_from[0], time_from[1], time_to[1]
			):
				return self._unpack_slightly_packed_delta(
					self._get_slow_delta(time_from, time_to)
				)
			else:
				return self._get_branch_delta(
					*time_from, time_to[1], time_to[2]
				)
		return self._unpack_slightly_packed_delta(
			self._get_slow_delta(time_from, time_to)
		)

	def _unpack_slightly_packed_delta(
		self, delta: SlightlyPackedDeltaType
	) -> DeltaDict:
		unpack = self.unpack
		delta = delta.copy()
		delt = {}
		if UNIVERSAL in delta:
			universal = delt["universal"] = {}
			for k, v in delta.pop(UNIVERSAL).items():
				universal[unpack(k)] = unpack(v)
		if RULES in delta:
			rules = delt["rules"] = {}
			for rule_name, funclists in delta.pop(RULES).items():
				rules[unpack(rule_name)] = {
					"triggers": unpack(funclists[TRIGGERS]),
					"prereqs": unpack(funclists[PREREQS]),
					"actions": unpack(funclists[ACTIONS]),
				}
		if RULEBOOK in delta:
			rulebook = delt["rulebook"] = {}
			for rulebok, rules in delta.pop(RULEBOOK).items():
				rulebook[unpack(rulebok)] = unpack(rules)
		for char, chardeltpacked in delta.items():
			chardelt = delt[unpack(char)] = {}
			if NODES in chardeltpacked:
				chardelt["nodes"] = {
					unpack(node): extant == TRUE
					for (node, extant) in chardeltpacked.pop(NODES).items()
				}
			if EDGES in chardeltpacked:
				edges = chardelt["edges"] = {}
				for ab, ex in chardeltpacked.pop(EDGES).items():
					a, b = unpack(ab)
					if a not in edges:
						edges[a] = {}
					edges[a][b] = ex == TRUE
			if NODE_VAL in chardeltpacked:
				node_val = chardelt["node_val"] = {}
				for node, stats in chardeltpacked.pop(NODE_VAL).items():
					node_val[unpack(node)] = {
						unpack(k): unpack(v) for (k, v) in stats.items()
					}
			if EDGE_VAL in chardeltpacked:
				edge_val = chardelt["edge_val"] = {}
				for a, bs in chardeltpacked.pop(EDGE_VAL).items():
					aA = unpack(a)
					if aA not in edge_val:
						edge_val[aA] = {}
					for b, stats in bs.items():
						edge_val[aA][unpack(b)] = {
							unpack(k): unpack(v) for (k, v) in stats.items()
						}
			for k, v in chardeltpacked.items():
				chardelt[unpack(k)] = unpack(v)
		return delt

	def _get_slow_delta(
		self, btt_from: Tuple[str, int, int], btt_to: Tuple[str, int, int]
	) -> SlightlyPackedDeltaType:
		def newgraph():
			return {
				# null mungers mean KeyError, which is correct
				NODES: PickyDefaultDict(
					bytes, args_munger=None, kwargs_munger=None
				),
				EDGES: PickyDefaultDict(
					bytes, args_munger=None, kwargs_munger=None
				),
				NODE_VAL: StructuredDefaultDict(
					1, bytes, args_munger=None, kwargs_munger=None
				),
				EDGE_VAL: StructuredDefaultDict(
					2, bytes, args_munger=None, kwargs_munger=None
				),
			}

		delta: Dict[bytes, Any] = {
			UNIVERSAL: PickyDefaultDict(bytes),
			RULES: StructuredDefaultDict(1, bytes),
			RULEBOOK: PickyDefaultDict(bytes),
		}
		pack = self.pack
		now = self._btt()
		self._set_btt(*btt_from)
		kf_from = self.snap_keyframe()
		self._set_btt(*btt_to)
		kf_to = self.snap_keyframe()
		self._set_btt(*now)
		keys = []
		ids_from = []
		ids_to = []
		values_from = []
		values_to = []
		# Comparing object IDs is guaranteed never to give a false equality,
		# because of the way keyframes are constructed.
		# It may give a false inequality.
		for k in kf_from["universal"].keys() | kf_to["universal"].keys():
			keys.append(("universal", k))
			va = kf_from["universal"].get(k)
			vb = kf_to["universal"].get(k)
			ids_from.append(id(va))
			ids_to.append(id(vb))
			values_from.append(va)
			values_to.append(vb)
		for rule in kf_from["triggers"].keys() | kf_to["triggers"].keys():
			a = kf_from["triggers"].get(rule, ())
			b = kf_to["triggers"].get(rule, ())
			keys.append(("triggers", rule))
			ids_from.append(id(a))
			ids_to.append(id(b))
			values_from.append(a)
			values_to.append(b)
		for rule in kf_from["prereqs"].keys() | kf_to["prereqs"].keys():
			a = kf_from["prereqs"].get(rule, ())
			b = kf_to["prereqs"].get(rule, ())
			keys.append(("prereqs", rule))
			ids_from.append(id(a))
			ids_to.append(id(b))
			values_from.append(a)
			values_to.append(b)
		for rule in kf_from["actions"].keys() | kf_to["actions"].keys():
			a = kf_from["actions"].get(rule, ())
			b = kf_to["actions"].get(rule, ())
			keys.append(("actions", rule))
			ids_from.append(id(a))
			ids_to.append(id(b))
			values_from.append(a)
			values_to.append(b)
		for rulebook in kf_from["rulebook"].keys() | kf_to["rulebook"].keys():
			a = kf_from["rulebook"].get(rulebook, ())
			b = kf_to["rulebook"].get(rulebook, ())
			keys.append(("rulebook", rulebook))
			ids_from.append(id(a))
			ids_to.append(id(b))
			values_from.append(a)
			values_to.append(b)
		for graph in kf_from["graph_val"].keys() | kf_to["graph_val"].keys():
			a = kf_from["graph_val"].get(graph, {})
			b = kf_to["graph_val"].get(graph, {})
			for k in a.keys() | b.keys():
				keys.append(("graph", graph, k))
				va = a.get(k)
				vb = b.get(k)
				ids_from.append(id(va))
				ids_to.append(id(vb))
				values_from.append(va)
				values_to.append(vb)
		for graph in kf_from["node_val"].keys() | kf_to["node_val"].keys():
			nodes = set()
			if graph in kf_from["node_val"]:
				nodes.update(kf_from["node_val"][graph].keys())
			if graph in kf_to["node_val"]:
				nodes.update(kf_to["node_val"][graph].keys())
			for node in nodes:
				a = kf_from["node_val"].get(graph, {}).get(node, {})
				b = kf_to["node_val"].get(graph, {}).get(node, {})
				for k in a.keys() | b.keys():
					keys.append(("node", graph, node, k))
					va = a.get(k)
					vb = b.get(k)
					ids_from.append(id(va))
					ids_to.append(id(vb))
					values_from.append(va)
					values_to.append(vb)
		for graph in kf_from["edge_val"].keys() | kf_to["edge_val"].keys():
			edges = set()
			if graph in kf_from["edge_val"]:
				for orig in kf_from["edge_val"][graph]:
					for dest in kf_from["edge_val"][graph][orig]:
						edges.add((orig, dest))
			if graph in kf_to["edge_val"]:
				for orig in kf_to["edge_val"][graph]:
					for dest in kf_to["edge_val"][graph][orig]:
						edges.add((orig, dest))
			for orig, dest in edges:
				a = (
					kf_from["edge_val"]
					.get(graph, {})
					.get(orig, {})
					.get(dest, {})
				)
				b = (
					kf_to["edge_val"]
					.get(graph, {})
					.get(orig, {})
					.get(dest, {})
				)
				for k in a.keys() | b.keys():
					keys.append(("edge", graph, orig, dest, k))
					va = a.get(k)
					vb = b.get(k)
					ids_from.append(id(va))
					ids_to.append(id(vb))
					values_from.append(va)
					values_to.append(vb)
		for rulebook in kf_from["rulebook"].keys() | kf_to["rulebook"].keys():
			va = kf_from["rulebook"].get(rulebook, ())
			vb = kf_to["rulebook"].get(rulebook, ())
			keys.append(("rulebook", rulebook))
			ids_from.append(id(va))
			ids_to.append(id(vb))
			values_from.append(va)
			values_to.append(vb)
		for rule in kf_from["triggers"].keys() | kf_to["triggers"].keys():
			va = kf_from["triggers"].get(rule, ())
			vb = kf_to["triggers"].get(rule, ())
			keys.append(("triggers", rule))
			ids_from.append(id(va))
			ids_to.append(id(vb))
			values_from.append(va)
			values_to.append(vb)
		for rule in kf_from["prereqs"].keys() | kf_to["prereqs"].keys():
			va = kf_from["prereqs"].get(rule, ())
			vb = kf_to["prereqs"].get(rule, ())
			keys.append(("prereqs", rule))
			ids_from.append(id(va))
			ids_to.append(id(vb))
			values_from.append(va)
			values_to.append(vb)
		for rule in kf_from["actions"].keys() | kf_to["actions"].keys():
			va = kf_from["actions"].get(rule, ())
			vb = kf_to["actions"].get(rule, ())
			keys.append(("actions", rule))
			ids_from.append(id(va))
			ids_to.append(id(vb))
			values_from.append(va)
			values_to.append(vb)
		values_changed = np.array(ids_from) != np.array(ids_to)

		def pack_one(k, va, vb, deleted_nodes, deleted_edges):
			if va == vb:
				return
			v = pack(vb)
			if k[0] == "universal":
				key = pack(k[1])
				delta[UNIVERSAL][key] = v
			elif k[0] == "triggers":
				rule = pack(k[1])
				delta[RULES][rule][TRIGGERS] = v
			elif k[0] == "prereqs":
				rule = pack(k[1])
				delta[RULES][rule][PREREQS] = v
			elif k[0] == "actions":
				rule = pack(k[1])
				delta[RULES][rule][ACTIONS] = v
			elif k[0] == "rulebook":
				rulebook = pack(k[1])
				delta[RULEBOOK][rulebook] = v
			elif k[0] == "node":
				_, graph, node, key = k
				if graph in deleted_nodes and node in deleted_nodes[graph]:
					return
				graph, node, key = map(pack, (graph, node, key))
				if graph not in delta:
					delta[graph] = newgraph()
				delta[graph][NODE_VAL][node][key] = v
			elif k[0] == "edge":
				_, graph, orig, dest, key = k
				if (graph, orig, dest) in deleted_edges:
					return
				graph, orig, dest, key = map(pack, (graph, orig, dest, key))
				if graph not in delta:
					delta[graph] = newgraph()
				delta[graph][EDGE_VAL][orig][dest][key] = v
			else:
				assert k[0] == "graph"
				_, graph, key = k
				graph, key = map(pack, (graph, key))
				if graph not in delta:
					delta[graph] = newgraph()
				delta[graph][key] = v

		def pack_node(graph, node, existence):
			grap, node = map(pack, (graph, node))
			if grap not in delta:
				delta[grap] = newgraph()
			delta[grap][NODES][node] = existence

		def pack_edge(graph, orig, dest, existence):
			graph, origdest = map(pack, (graph, (orig, dest)))
			if graph not in delta:
				delta[graph] = newgraph()
			delta[graph][EDGES][origdest] = existence

		futs = []
		with ThreadPoolExecutor() as pool:
			nodes_intersection = (
				kf_from["nodes"].keys() & kf_to["nodes"].keys()
			)
			deleted_nodes = {}
			for graph in nodes_intersection:
				deleted_nodes_here = deleted_nodes[graph] = (
					kf_from["nodes"][graph].keys()
					- kf_to["nodes"][graph].keys()
				)
				for node in deleted_nodes_here:
					futs.append(pool.submit(pack_node, graph, node, FALSE))
			deleted_edges = set()
			for graph in kf_from["edges"]:
				for orig in kf_from["edges"][graph]:
					for dest, ex in kf_from["edges"][graph][orig].items():
						deleted_edges.add((graph, orig, dest))
			for graph in kf_to["edges"]:
				for orig in kf_to["edges"][graph]:
					for dest, ex in kf_to["edges"][graph][orig].items():
						deleted_edges.discard((graph, orig, dest))
			for k, va, vb, _ in filter(
				itemgetter(3),
				zip(keys, values_from, values_to, values_changed),
			):
				futs.append(
					pool.submit(
						pack_one, k, va, vb, deleted_nodes, deleted_edges
					)
				)
			for graf in (
				kf_from["graph_val"].keys() - kf_to["graph_val"].keys()
			):
				delta[self.pack(graf)] = NONE
			for graph in nodes_intersection:
				for node in (
					kf_to["nodes"][graph].keys()
					- kf_from["nodes"][graph].keys()
				):
					futs.append(pool.submit(pack_node, graph, node, TRUE))
			for graph, orig, dest in deleted_edges:
				futs.append(pool.submit(pack_edge, graph, orig, dest, FALSE))
			edges_to = {
				(graph, orig, dest)
				for graph in kf_to["edges"]
				for orig in kf_to["edges"][graph]
				for dest in kf_to["edges"][graph][orig]
			}
			edges_from = {
				(graph, orig, dest)
				for graph in kf_from["edges"]
				for orig in kf_from["edges"][graph]
				for dest in kf_from["edges"][graph][orig]
			}
			for graph, orig, dest in edges_to - edges_from:
				futs.append(pool.submit(pack_edge, graph, orig, dest, TRUE))
			for deleted in (
				kf_from["graph_val"].keys() - kf_to["graph_val"].keys()
			):
				delta[pack(deleted)] = NONE
			futwait(futs)
		if not delta[UNIVERSAL]:
			del delta[UNIVERSAL]
		if not delta[RULEBOOK]:
			del delta[RULEBOOK]
		todel = []
		for rule_name, rule in delta[RULES].items():
			if not rule[TRIGGERS]:
				del rule[TRIGGERS]
			if not rule[PREREQS]:
				del rule[PREREQS]
			if not rule[ACTIONS]:
				del rule[ACTIONS]
			if not rule:
				todel.append(rule_name)
		for deleterule in todel:
			del delta[deleterule]
		if not delta[RULES]:
			del delta[RULES]
		for key, mapp in delta.items():
			if key in {RULES, RULEBOOKS, ETERNAL, UNIVERSAL} or mapp == NONE:
				continue
			todel = []
			for keey, mappp in mapp.items():
				if not mappp:
					todel.append(keey)
			for todo in todel:
				del mapp[todo]
		for added in kf_to["graph_val"].keys() - kf_from["graph_val"].keys():
			graphn = pack(added)
			if graphn not in delta:
				delta[graphn] = {}
		return delta

	def _get_branch_delta(
		self,
		branch: str,
		turn_from: int,
		tick_from: int,
		turn_to: int,
		tick_to: int,
	) -> DeltaDict:
		if not isinstance(branch, str):
			raise TypeError("branch must be str")
		for arg in (turn_from, tick_from, turn_to, tick_to):
			if not isinstance(arg, int):
				raise TypeError("turn and tick must be int")
		if turn_from == turn_to:
			if tick_from == tick_to:
				return {}
			return self._get_turn_delta(branch, turn_to, tick_from, tick_to)
		delta = super()._get_branch_delta(
			branch, turn_from, tick_from, turn_to, tick_to
		)
		if turn_from < turn_to:
			updater = partial(
				update_window, turn_from, tick_from, turn_to, tick_to
			)
			attribute = "settings"
			tick_to += 1
		else:
			updater = partial(
				update_backward_window, turn_from, tick_from, turn_to, tick_to
			)
			attribute = "presettings"
		univbranches = getattr(self._universal_cache, attribute)
		avbranches = getattr(self._unitness_cache, attribute)
		thbranches = getattr(self._things_cache, attribute)
		rbbranches = getattr(self._rulebooks_cache, attribute)
		trigbranches = getattr(self._triggers_cache, attribute)
		preqbranches = getattr(self._prereqs_cache, attribute)
		actbranches = getattr(self._actions_cache, attribute)
		charrbbranches = getattr(self._characters_rulebooks_cache, attribute)
		avrbbranches = getattr(self._units_rulebooks_cache, attribute)
		charthrbbranches = getattr(
			self._characters_things_rulebooks_cache, attribute
		)
		charplrbbranches = getattr(
			self._characters_places_rulebooks_cache, attribute
		)
		charporbbranches = getattr(
			self._characters_portals_rulebooks_cache, attribute
		)
		noderbbranches = getattr(self._nodes_rulebooks_cache, attribute)
		edgerbbranches = getattr(self._portals_rulebooks_cache, attribute)

		def upduniv(_, key, val):
			delta.setdefault("universal", {})[key] = val

		if branch in univbranches:
			updater(upduniv, univbranches[branch])

		def updav(char, graph, *args):
			try:
				(node, av) = args[0]
			except (IndexError, TypeError, ValueError):
				return
			if char in delta and delta[char] is None:
				return
			delta.setdefault(char, {}).setdefault("units", {}).setdefault(
				graph, {}
			)[node] = bool(av)

		if branch in avbranches:
			updater(updav, avbranches[branch])

		def updthing(char, thing, loc):
			if char in delta and (
				delta[char] is None
				or (
					"nodes" in delta[char]
					and thing in delta[char]["nodes"]
					and not delta[char]["nodes"][thing]
				)
			):
				return
			thingd = (
				delta.setdefault(char, {})
				.setdefault("node_val", {})
				.setdefault(thing, {})
			)
			thingd["location"] = loc

		if branch in thbranches:
			updater(updthing, thbranches[branch])

		def updrb(_, rulebook, rules):
			delta.setdefault("rulebooks", {})[rulebook] = rules

		if branch in rbbranches:
			updater(updrb, rbbranches[branch])

		def updru(key, _, rule, funs):
			delta.setdefault("rules", {}).setdefault(rule, {})[key] = funs

		if branch in trigbranches:
			updater(partial(updru, "triggers"), trigbranches[branch])

		if branch in preqbranches:
			updater(partial(updru, "prereqs"), preqbranches[branch])

		if branch in actbranches:
			updater(partial(updru, "actions"), actbranches[branch])

		def updcrb(key, _, character, rulebook):
			if character in delta and delta[character] is None:
				return
			delta.setdefault(character, {})[key] = rulebook

		if branch in charrbbranches:
			updater(
				partial(updcrb, "character_rulebook"), charrbbranches[branch]
			)

		if branch in avrbbranches:
			updater(partial(updcrb, "unit_rulebook"), avrbbranches[branch])

		if branch in charthrbbranches:
			updater(
				partial(updcrb, "character_thing_rulebook"),
				charthrbbranches[branch],
			)

		if branch in charplrbbranches:
			updater(
				partial(updcrb, "character_place_rulebook"),
				charplrbbranches[branch],
			)

		if branch in charporbbranches:
			updater(
				partial(updcrb, "character_portal_rulebook"),
				charporbbranches[branch],
			)

		def updnoderb(character, node, rulebook):
			if (character in delta) and (
				(
					"nodes" in delta[character]
					and node in delta[character]["nodes"]
					and not delta[character]["nodes"][node]
				)
				or delta[character] is None
			):
				return
			delta.setdefault(character, {}).setdefault(
				"node_val", {}
			).setdefault(node, {})["rulebook"] = rulebook

		if branch in noderbbranches:
			updater(updnoderb, noderbbranches[branch])

		def updedgerb(character, orig, dest, rulebook):
			if character in delta and (
				delta[character] is None
				or (
					"edges" in delta[character]
					and orig in delta[character]["edges"]
					and dest in delta[character]["edges"][orig]
					and not delta[character]["edges"][orig][dest]
				)
			):
				return
			delta.setdefault(character, {}).setdefault(
				"edge_val", {}
			).setdefault(orig, {}).setdefault(dest, {})["rulebook"] = rulebook

		if branch in edgerbbranches:
			updater(updedgerb, edgerbbranches[branch])

		return delta

	def _get_turn_delta(
		self,
		branch: str = None,
		turn: int = None,
		tick_from=0,
		tick_to: int = None,
	) -> DeltaDict:
		"""Get a dictionary of changes to the world within a given turn

		Defaults to the present turn, and stops at the present tick
		unless specified.

		See the documentation for ``get_delta`` for a detailed
		description of the delta format.

		:arg branch: branch of history, defaulting to the present branch
		:arg turn: turn within the branch, defaulting to the present
				   turn
		:arg tick_from: tick at which to start the delta, default 0
		:arg tick_to: tick at which to stop the delta, defaulting to the
				   present tick if it's the present turn, or the end
				   tick if it's any other turn

		"""
		branch = branch or self.branch
		turn = turn or self.turn
		if tick_to is None:
			if turn == self.turn:
				tick_to = self.tick
			else:
				tick_to = self._turn_end[turn]
		delta = super()._get_turn_delta(branch, turn, tick_from, tick_to)
		if tick_from < tick_to:
			attribute = "settings"
			tick_to += 1
		else:
			attribute = "presettings"
		universals_settings = getattr(self._universal_cache, attribute)
		avatarness_settings = getattr(self._unitness_cache, attribute)
		things_settings = getattr(self._things_cache, attribute)
		rulebooks_settings = getattr(self._rulebooks_cache, attribute)
		triggers_settings = getattr(self._triggers_cache, attribute)
		prereqs_settings = getattr(self._prereqs_cache, attribute)
		actions_settings = getattr(self._actions_cache, attribute)
		character_rulebooks_settings = getattr(
			self._characters_rulebooks_cache, attribute
		)
		avatar_rulebooks_settings = getattr(
			self._units_rulebooks_cache, attribute
		)
		character_thing_rulebooks_settings = getattr(
			self._characters_things_rulebooks_cache, attribute
		)
		character_place_rulebooks_settings = getattr(
			self._characters_places_rulebooks_cache, attribute
		)
		character_portal_rulebooks_settings = getattr(
			self._characters_portals_rulebooks_cache, attribute
		)
		node_rulebooks_settings = getattr(
			self._nodes_rulebooks_cache, attribute
		)
		portal_rulebooks_settings = getattr(
			self._portals_rulebooks_cache, attribute
		)
		if (
			branch in universals_settings
			and turn in universals_settings[branch]
		):
			for _, key, val in universals_settings[branch][turn][
				tick_from:tick_to
			]:
				delta.setdefault("universal", {})[key] = val
		if (
			branch in avatarness_settings
			and turn in avatarness_settings[branch]
		):
			for chara, graph, *stuff in avatarness_settings[branch][turn][
				tick_from:tick_to
			]:
				if (
					not isinstance(stuff, list)
					or len(stuff) != 1
					or not isinstance(stuff[0], tuple)
					or len(stuff[0]) != 2
				):
					continue
				node, is_av = stuff[0]
				chardelt = delta.setdefault(chara, {})
				if chardelt is None:
					continue
				chardelt.setdefault("units", {}).setdefault(graph, {})[
					node
				] = is_av
		if branch in things_settings and turn in things_settings[branch]:
			for chara, thing, location in things_settings[branch][turn][
				tick_from:tick_to
			]:
				if chara in delta and delta[chara] is None:
					continue
				thingd = (
					delta.setdefault(chara, {})
					.setdefault("node_val", {})
					.setdefault(thing, {})
				)
				thingd["location"] = location
		delta["rulebooks"] = rbdif = {}
		if branch in rulebooks_settings and turn in rulebooks_settings[branch]:
			for _, rulebook, rules in rulebooks_settings[branch][turn][
				tick_from:tick_to
			]:
				rbdif[rulebook] = rules
		delta["rules"] = rdif = {}
		if branch in triggers_settings and turn in triggers_settings[branch]:
			for _, rule, funs in triggers_settings[branch][turn][
				tick_from:tick_to
			]:
				rdif.setdefault(rule, {})["triggers"] = funs
		if branch in prereqs_settings and turn in prereqs_settings[branch]:
			for _, rule, funs in prereqs_settings[branch][turn][
				tick_from:tick_to
			]:
				rdif.setdefault(rule, {})["prereqs"] = funs
		if branch in actions_settings and turn in actions_settings[branch]:
			for _, rule, funs in actions_settings[branch][turn][
				tick_from:tick_to
			]:
				rdif.setdefault(rule, {})["actions"] = funs

		if (
			branch in character_rulebooks_settings
			and turn in character_rulebooks_settings[branch]
		):
			for _, character, rulebook in character_rulebooks_settings[branch][
				turn
			][tick_from:tick_to]:
				chardelt = delta.setdefault(character, {})
				if chardelt is None:
					continue
				chardelt["character_rulebook"] = rulebook
		if (
			branch in avatar_rulebooks_settings
			and turn in avatar_rulebooks_settings[branch]
		):
			for _, character, rulebook in avatar_rulebooks_settings[branch][
				turn
			][tick_from:tick_to]:
				chardelt = delta.setdefault(character, {})
				if chardelt is None:
					continue
				chardelt["unit_rulebook"] = rulebook
		if (
			branch in character_thing_rulebooks_settings
			and turn in character_thing_rulebooks_settings[branch]
		):
			for _, character, rulebook in character_thing_rulebooks_settings[
				branch
			][turn][tick_from:tick_to]:
				chardelt = delta.setdefault(character, {})
				if chardelt is None:
					continue
				chardelt["character_thing_rulebook"] = rulebook
		if (
			branch in character_place_rulebooks_settings
			and turn in character_place_rulebooks_settings[branch]
		):
			for _, character, rulebook in character_place_rulebooks_settings[
				branch
			][turn][tick_from:tick_to]:
				chardelt = delta.setdefault(character, {})
				if chardelt is None:
					continue
				chardelt["character_place_rulebook"] = rulebook
		if (
			branch in character_portal_rulebooks_settings
			and turn in character_portal_rulebooks_settings[branch]
		):
			for _, character, rulebook in character_portal_rulebooks_settings[
				branch
			][turn][tick_from:tick_to]:
				chardelt = delta.setdefault(character, {})
				if chardelt is None:
					continue
				chardelt["character_portal_rulebook"] = rulebook

		if (
			branch in node_rulebooks_settings
			and turn in node_rulebooks_settings[branch]
		):
			for character, node, rulebook in node_rulebooks_settings[branch][
				turn
			][tick_from:tick_to]:
				chardelt = delta.setdefault(character, {})
				if chardelt is None:
					continue
				chardelt.setdefault("node_val", {}).setdefault(node, {})[
					"rulebook"
				] = rulebook
		if (
			branch in portal_rulebooks_settings
			and turn in portal_rulebooks_settings[branch]
		):
			for character, orig, dest, rulebook in portal_rulebooks_settings[
				branch
			][turn][tick_from:tick_to]:
				chardelt = delta.setdefault(character, {})
				if chardelt is None:
					continue
				chardelt.setdefault("edge_val", {}).setdefault(
					orig, {}
				).setdefault(dest, {})["rulebook"] = rulebook
		return delta

	def _del_rulebook(self, rulebook):
		raise NotImplementedError("Can't delete rulebooks yet")

	def _remember_unitness(
		self,
		character: Character,
		graph: Character,
		node: Union[thing_cls, place_cls],
		is_unit=True,
		branch: str = None,
		turn: int = None,
		tick: int = None,
	) -> None:
		"""Use this to record a change in unitness.

		Should be called whenever a node that wasn't an unit of a
		character now is, and whenever a node that was an unit of a
		character now isn't.

		``character`` is the one using the node as an unit,
		``graph`` is the character the node is in.

		"""
		branch = branch or self.branch
		turn = turn or self.turn
		tick = tick or self.tick
		self._unitness_cache.store(
			character, graph, node, branch, turn, tick, is_unit
		)
		self.query.unit_set(
			character, graph, node, branch, turn, tick, is_unit
		)

	@property
	def stores(self):
		return (
			self.action,
			self.prereq,
			self.trigger,
			self.function,
			self.method,
			self.string,
		)

	def debug(self, msg: str) -> None:
		"""Log a message at level 'debug'"""
		self.log("debug", msg)

	def info(self, msg: str) -> None:
		"""Log a message at level 'info'"""
		self.log("info", msg)

	def warning(self, msg: str) -> None:
		"""Log a message at level 'warning'"""
		self.log("warning", msg)

	def error(self, msg: str) -> None:
		"""Log a message at level 'error'"""
		self.log("error", msg)

	def critical(self, msg: str) -> None:
		"""Log a message at level 'critical'"""
		self.log("critical", msg)

	def flush(self):
		__doc__ = gORM.flush.__doc__
		super().flush()
		turns_completed_previous = self._turns_completed_previous
		turns_completed = self._turns_completed
		set_turn_completed = self.query.set_turn_completed
		for branch, turn_late in turns_completed.items():
			turn_early = turns_completed_previous.get(branch)
			if turn_late != turn_early:
				if turn_early is not None and turn_late <= turn_early:
					raise RuntimeError("Incoherent turns_completed cache")
				set_turn_completed(branch, turn_late)
		self._turns_completed_previous = turns_completed.copy()

	def close(self) -> None:
		"""Commit changes and close the database

		This will be useless thereafter.

		"""
		if hasattr(self, "_closed"):
			raise RuntimeError("Already closed")
		if hasattr(self, "cache_arrange_queue"):
			self.cache_arrange_queue.put("shutdown")
			if self._cache_arrange_thread.is_alive():
				self._cache_arrange_thread.join()
		if (
			self._keyframe_on_close
			and self._btt() not in self._keyframes_times
		):
			self.snap_keyframe(silent=True)
		for store in self.stores:
			if hasattr(store, "save"):
				store.save(reimport=False)
			if not hasattr(store, "_filename"):
				continue
			path, filename = os.path.split(store._filename)
			modname = filename[:-3]
			if modname in sys.modules:
				del sys.modules[modname]
		self.commit()
		self.query.close()
		self.shutdown()
		self._closed = True

	def _snap_keyframe_from_delta(
		self,
		then: Tuple[str, int, int],
		now: Tuple[str, int, int],
		delta: DeltaDict,
	) -> None:
		if then == now:
			return
		b, r, t = then
		branch, turn, tick = now
		univ = self._universal_cache.get_keyframe(b, r, t, copy=True)
		rbs = self._rulebooks_cache.get_keyframe(b, r, t, copy=True)
		for k, v in delta.pop("universal", {}).items():
			if v is None:
				if k in univ:
					del univ[k]
			else:
				univ[k] = v
		rbs.update(delta.pop("rulebooks", {}))
		trigs = self._triggers_cache.get_keyframe(b, r, t, copy=True)
		preqs = self._prereqs_cache.get_keyframe(b, r, t, copy=True)
		acts = self._actions_cache.get_keyframe(b, r, t, copy=True)
		for rule, funcs in delta.pop("rules", {}).items():
			trigs[rule] = funcs.get("triggers", trigs.get(rule, ()))
			preqs[rule] = funcs.get("prereqs", preqs.get(rule, ()))
			acts[rule] = funcs.get("actions", acts.get(rule, ()))
		charrbs = self._characters_rulebooks_cache.get_keyframe(*then)
		unitrbs = self._units_rulebooks_cache.get_keyframe(*then)
		thingrbs = self._characters_things_rulebooks_cache.get_keyframe(*then)
		placerbs = self._characters_places_rulebooks_cache.get_keyframe(*then)
		portrbs = self._characters_portals_rulebooks_cache.get_keyframe(*then)
		for graph in (
			set(self._graph_cache.iter_keys(b, r, t)).union(delta.keys())
			- self.illegal_graph_names
		):
			delt = delta.get(graph, {})
			if delt is None:
				continue
			charunit = self._unitness_cache.get_keyframe(
				(graph,), b, r, t, copy=True
			)
			if "units" in delt:
				for graf, units in delt["units"].items():
					if graf in charunit:
						charunit[graf].update(units)
					else:
						charunit[graf] = units
			self._unitness_cache.set_keyframe(graph, *now, charunit)
			self._unitness_cache.get_keyframe((graph,), *now)
			if "character_rulebook" in delt:
				charrbs[graph] = delt["character_rulebook"]
			if "unit_rulebook" in delt:
				unitrbs[graph] = delt["unit_rulebook"]
			if "character_thing_rulebook" in delt:
				thingrbs[graph] = delt["character_thing_rulebook"]
			if "character_place_rulebook" in delt:
				placerbs[graph] = delt["character_place_rulebook"]
			if "character_portal_rulebook" in delt:
				portrbs[graph] = delt["character_portal_rulebook"]
			locs = self._things_cache.get_keyframe(
				(graph,), b, r, t, copy=True
			)
			kf = self._node_contents_cache.get_keyframe(
				(graph,), b, r, t, copy=True
			)
			conts = {key: set(value) for (key, value) in kf.items()}
			if "node_val" in delt:
				for node, val in delt["node_val"].items():
					if "location" in val:
						if node in locs:
							oldloc = locs[node]
							if oldloc in conts:
								conts[oldloc].discard(node)
						locs[node] = loc = val["location"]
						if loc in conts:
							conts[loc].add(node)
						else:
							conts[loc] = {node}
			conts = {key: frozenset(value) for (key, value) in conts.items()}
			self._things_cache.set_keyframe((graph,), *now, locs)
			self._node_contents_cache.set_keyframe((graph,), *now, conts)
		self._characters_rulebooks_cache.set_keyframe(
			branch, turn, tick, charrbs
		)
		self._units_rulebooks_cache.set_keyframe(branch, turn, tick, unitrbs)
		self._characters_things_rulebooks_cache.set_keyframe(
			branch, turn, tick, thingrbs
		)
		self._characters_places_rulebooks_cache.set_keyframe(
			branch, turn, tick, placerbs
		)
		self._characters_portals_rulebooks_cache.set_keyframe(
			branch, turn, tick, portrbs
		)
		self._universal_cache.set_keyframe(branch, turn, tick, univ)
		self._triggers_cache.set_keyframe(branch, turn, tick, trigs)
		self._prereqs_cache.set_keyframe(branch, turn, tick, preqs)
		self._actions_cache.set_keyframe(branch, turn, tick, acts)
		self._rulebooks_cache.set_keyframe(branch, turn, tick, rbs)
		self.query.keyframe_extension_insert(
			*now,
			univ,
			{"triggers": trigs, "prereqs": preqs, "actions": acts},
			rbs,
		)
		super()._snap_keyframe_from_delta(then, now, delta)

	def __enter__(self):
		"""Return myself. For compatibility with ``with`` semantics."""
		return self

	def __exit__(self, *args):
		"""Close on exit."""
		self.close()

	def _set_branch(self, v: str) -> None:
		if not isinstance(v, str):
			raise TypeError("Branch names must be strings")
		oldrando = self.universal.get("rando_state")
		super()._set_branch(v)
		if v not in self._turns_completed:
			self._turns_completed[v] = self.turn
		newrando = self.universal.get("rando_state")
		if newrando and newrando != oldrando:
			self._rando.setstate(newrando)
		self.time.send(self.time, branch=self._obranch, turn=self._oturn)

	def _set_turn(self, v: int) -> None:
		if not isinstance(v, int):
			raise TypeError("Turns must be integers")
		if v < 0:
			raise ValueError("Turns can't be negative")
		turn_end = self._branches[self.branch][3]
		if not self._planning and v > turn_end + 1:
			raise exc.OutOfTimelineError(
				f"The turn {v} is after the end of the branch {self.branch}. "
				f"Go to turn {turn_end + 1} and simulate with `next_turn`.",
				self.branch,
				self.turn,
				self.tick,
				self.branch,
				v,
				self.tick,
			)
		oldrando = self.universal.get("rando_state")
		oldturn = self._oturn
		super()._set_turn(v)
		newrando = self.universal.get("rando_state")
		if v > oldturn and newrando and newrando != oldrando:
			self._rando.setstate(newrando)
		self.time.send(self.time, branch=self._obranch, turn=self._oturn)

	def _set_tick(self, v: int) -> None:
		if not isinstance(v, int):
			raise TypeError("Ticks must be integers")
		if v < 0:
			raise ValueError("Ticks can't be negative")
		tick_end = self._turn_end_plan[self.branch, self.turn]
		if v > tick_end + 1:
			raise exc.OutOfTimelineError(
				f"The tick {v} is after the end of the turn {self.turn}. "
				f"Go to tick {tick_end + 1} and simulate with `next_turn`.",
				self.branch,
				self.turn,
				self.tick,
				self.branch,
				self.turn,
				v,
			)
		oldrando = self.universal.get("rando_state")
		oldtick = self._otick
		super()._set_tick(v)
		newrando = self.universal.get("rando_state")
		if v > oldtick and newrando and newrando != oldrando:
			self._rando.setstate(newrando)

	def _handled_char(
		self,
		charn: Key,
		rulebook: Key,
		rulen: Key,
		branch: str,
		turn: int,
		tick: int,
	) -> None:
		try:
			self._character_rules_handled_cache.store(
				charn, rulebook, rulen, branch, turn, tick
			)
		except ValueError:
			assert (
				rulen
				in self._character_rules_handled_cache.handled[
					charn, rulebook, branch, turn
				]
			)
			return
		self.query.handled_character_rule(
			charn, rulebook, rulen, branch, turn, tick
		)

	def _handled_av(
		self,
		character: Key,
		graph: Key,
		avatar: Key,
		rulebook: Key,
		rule: Key,
		branch: str,
		turn: int,
		tick: int,
	) -> None:
		try:
			self._unit_rules_handled_cache.store(
				character, graph, avatar, rulebook, rule, branch, turn, tick
			)
		except ValueError:
			assert (
				rule
				in self._unit_rules_handled_cache.handled[
					character, graph, avatar, rulebook, branch, turn
				]
			)
			return
		self.query.handled_unit_rule(
			character, rulebook, rule, graph, avatar, branch, turn, tick
		)

	def _handled_char_thing(
		self,
		character: Key,
		thing: Key,
		rulebook: Key,
		rule: Key,
		branch: str,
		turn: int,
		tick: int,
	) -> None:
		try:
			self._character_thing_rules_handled_cache.store(
				character, thing, rulebook, rule, branch, turn, tick
			)
		except ValueError:
			assert (
				rule
				in self._character_thing_rules_handled_cache.handled[
					character, thing, rulebook, branch, turn
				]
			)
			return
		self.query.handled_character_thing_rule(
			character, rulebook, rule, thing, branch, turn, tick
		)

	def _handled_char_place(
		self,
		character: Key,
		place: Key,
		rulebook: Key,
		rule: Key,
		branch: str,
		turn: int,
		tick: int,
	) -> None:
		try:
			self._character_place_rules_handled_cache.store(
				character, place, rulebook, rule, branch, turn, tick
			)
		except ValueError:
			assert (
				rule
				in self._character_place_rules_handled_cache.handled[
					character, place, rulebook, branch, turn
				]
			)
			return
		self.query.handled_character_place_rule(
			character, rulebook, rule, place, branch, turn, tick
		)

	def _handled_char_port(
		self,
		character: Key,
		orig: Key,
		dest: Key,
		rulebook: Key,
		rule: Key,
		branch: str,
		turn: int,
		tick: int,
	) -> None:
		try:
			self._character_portal_rules_handled_cache.store(
				character, orig, dest, rulebook, rule, branch, turn, tick
			)
		except ValueError:
			assert (
				rule
				in self._character_portal_rules_handled_cache.handled[
					character, orig, dest, rulebook, branch, turn
				]
			)
			return
		self.query.handled_character_portal_rule(
			character, orig, dest, rulebook, rule, branch, turn, tick
		)

	def _handled_node(
		self,
		character: Key,
		node: Key,
		rulebook: Key,
		rule: Key,
		branch: str,
		turn: int,
		tick: int,
	) -> None:
		try:
			self._node_rules_handled_cache.store(
				character, node, rulebook, rule, branch, turn, tick
			)
		except ValueError:
			assert (
				rule
				in self._node_rules_handled_cache.handled[
					character, node, rulebook, branch, turn
				]
			)
			return
		self.query.handled_node_rule(
			character, node, rulebook, rule, branch, turn, tick
		)

	def _handled_portal(
		self,
		character: Key,
		orig: Key,
		dest: Key,
		rulebook: Key,
		rule: Key,
		branch: str,
		turn: int,
		tick: int,
	) -> None:
		try:
			self._portal_rules_handled_cache.store(
				character, orig, dest, rulebook, rule, branch, turn, tick
			)
		except ValueError:
			assert (
				rule
				in self._portal_rules_handled_cache.handled[
					character, orig, dest, rulebook, branch, turn
				]
			)
			return
		self.query.handled_portal_rule(
			character, orig, dest, rulebook, rule, branch, turn, tick
		)

	def _update_all_worker_process_states(self, clobber=False):
		for lock in self._worker_locks:
			lock.acquire()
		kf_payload = None
		deltas = {}
		for i in range(len(self._worker_processes)):
			branch_from, turn_from, tick_from = self._worker_updated_btts[i]
			if not clobber and branch_from == self.branch:
				if (branch_from, turn_from, tick_from) in deltas:
					delt = deltas[branch_from, turn_from, tick_from]
				else:
					delt = deltas[branch_from, turn_from, tick_from] = (
						self._get_branch_delta(
							branch_from,
							turn_from,
							tick_from,
							self.turn,
							self.tick,
						)
					)
				argbytes = zlib.compress(
					self.pack(
						(
							-1,
							"_upd",
							(
								None,
								self.branch,
								self.turn,
								self.tick,
								(None, delt),
							),
							{},
						)
					)
				)
				self._worker_inputs[i].send_bytes(argbytes)
			else:
				if kf_payload is None:
					kf_payload = self._get_worker_kf_payload(-1)
				self._worker_inputs[i].send_bytes(kf_payload)
			self._worker_updated_btts[i] = self._btt()
		for lock in self._worker_locks:
			lock.release()

	def _update_worker_process_state(self, i):
		branch_from, turn_from, tick_from = self._worker_updated_btts[i]
		if branch_from == self.branch:
			delt = self._get_branch_delta(
				branch_from, turn_from, tick_from, self.turn, self.tick
			)
			argbytes = zlib.compress(
				self.pack(
					(
						-1,
						"_upd",
						(
							None,
							self.branch,
							self.turn,
							self.tick,
							(None, delt),
						),
						{},
					)
				)
			)
			self._worker_inputs[i].send_bytes(argbytes)
		else:
			self._worker_inputs[i].send_bytes(self._get_worker_kf_payload())
		self._worker_updated_btts[i] = self._btt()

	def _follow_rules(self):
		# TODO: roll back changes done by rules that raise an exception
		# TODO: if there's a paradox while following some rule,
		#  start a new branch, copying handled rules
		from collections import defaultdict

		thing_cls = self.thing_cls
		place_cls = self.place_cls
		portal_cls = self.portal_cls

		branch, turn, tick = self._btt()
		charmap = self.character
		rulemap = self.rule
		pool = getattr(self, "_trigger_pool", None)
		if pool:
			submit = pool.submit
		else:
			submit = partial
		todo = defaultdict(list)

		def changed(entity: tuple) -> bool:
			if len(entity) == 1:
				vbranches = self._node_val_cache.settings
				entikey = (charn, entity[0])
			elif len(entity) != 2:
				raise TypeError("Unknown entity type")
			else:
				vbranches = self._edge_val_cache.settings
				entikey = (
					charn,
					*entity,
					0,
				)
			branch, turn, _ = self._btt()
			turn -= 1
			if turn <= self._branches[branch][1]:
				branch = self._branches[branch][0]
				assert branch is not None
			if branch not in vbranches:
				return False
			vbranchesb = vbranches[branch]
			if turn not in vbranchesb:
				return False
			return entikey in vbranchesb[turn].entikeys

		if hasattr(self, "_worker_processes") and self.turn > 0:
			self._update_all_worker_process_states()
			# Now we can evaluate trigger functions in the worker processes,
			# in parallel.

		def check_triggers(
			prio, rulebook, rule, handled_fun, entity, neighbors=None
		):
			if neighbors is not None and not (
				any(changed(neighbor) for neighbor in neighbors)
			):
				return False
			for trigger in rule.triggers:
				if hasattr(self, "_worker_processes"):
					res = self._call_any_subproxy(
						"_eval_trigger", trigger.__name__, entity
					)
				else:
					res = trigger(entity)
				if res:
					todo[prio, rulebook].append((rule, handled_fun, entity))
					return True
			else:
				handled_fun(self.tick)
				return False

		def check_prereqs(rule, handled_fun, entity):
			if not entity:
				return False
			for prereq in rule.prereqs:
				res = prereq(entity)
				if not res:
					handled_fun(self.tick)
					return False
			return True

		def do_actions(rule, handled_fun, entity):
			actres = []
			for action in rule.actions:
				res = action(entity)
				if res:
					actres.append(res)
				if not entity:
					break
			handled_fun(self.tick)
			return actres

		truthfun = self.trigger.truth

		trig_futs = []
		for (
			prio,
			charactername,
			rulebook,
			rulename,
		) in self._character_rules_handled_cache.iter_unhandled_rules(
			branch, turn, tick
		):
			if charactername not in charmap:
				continue
			rule = rulemap[rulename]
			handled = partial(
				self._handled_char,
				charactername,
				rulebook,
				rulename,
				branch,
				turn,
			)
			entity = charmap[charactername]
			if truthfun in self.rulebook[rulebook]:
				todo[prio, rulebook].append((rule, handled, entity))
				continue
			trig_futs.append(
				submit(
					check_triggers, prio, rulebook, rule, handled, entity, None
				)
			)

		avcache_retr = self._unitness_cache._base_retrieve
		node_exists = self._node_exists
		make_node = self._make_node
		node_objs = self._node_objs

		def get_neighbors(
			entity: Union[place_cls, thing_cls, portal_cls],
			neighborhood: Optional[int],
		) -> Optional[list[Union[Tuple[Key], Tuple[Key, Key]]]]:
			"""Get a list of neighbors within the neighborhood

			Neighbors are given by a tuple containing only their name,
			if they are Places or Things, or their origin's and destination's
			names, if they are Portals.

			"""
			charn = entity.character.name
			btt = self._btt()

			def get_place_neighbors(name: Key) -> set[Key]:
				seen: set[Key] = set()
				for succ in self._edges_cache.iter_successors(
					charn, name, *btt
				):
					seen.add(succ)
				for pred in self._edges_cache.iter_predecessors(
					charn, name, *btt
				):
					seen.add(pred)
				return seen

			def get_place_contents(name: Key) -> Set[Key]:
				try:
					return self._node_contents_cache.retrieve(
						charn, name, *btt
					)
				except KeyError:
					return set()

			def get_place_portals(name: Key) -> Set[Tuple[Key, Key]]:
				seen: set[Tuple[Key, Key]] = set()
				seen.update(
					(name, dest)
					for dest in self._edges_cache.iter_successors(
						charn, name, *btt
					)
				)
				seen.update(
					(orig, name)
					for orig in self._edges_cache.iter_predecessors(
						charn, name, *btt
					)
				)
				return seen

			def get_thing_location_tup(name: Key) -> Union[(), Tuple[Key]]:
				try:
					return (self._things_cache.retrieve(charn, name, *btt),)
				except KeyError:
					return ()

			if neighborhood is None:
				return None
			if hasattr(entity, "name"):
				cache_key = (charn, entity.name, *btt)
			else:
				cache_key = (
					charn,
					entity.origin.name,
					entity.destination.name,
					*btt,
				)
			if cache_key in self._neighbors_cache:
				return self._neighbors_cache[cache_key]
			if hasattr(entity, "name"):
				neighbors = [(entity.name,)]
				while hasattr(entity, "location"):
					entity = entity.location
					neighbors.append((entity.name,))
			else:
				neighbors = [(entity.origin.name, entity.destination.name)]
			seen = set(neighbors)
			i = 0
			for _ in range(neighborhood):
				j = len(neighbors)
				for neighbor in neighbors[i:]:
					if len(neighbor) == 2:
						orign, destn = neighbor
						for placen in (orign, destn):
							for neighbor_place in chain(
								get_place_neighbors(placen),
								get_place_contents(placen),
								get_thing_location_tup(placen),
							):
								if neighbor_place not in seen:
									neighbors.append((neighbor_place,))
									seen.add(neighbor_place)
								for neighbor_thing in get_place_contents(
									neighbor_place
								):
									if neighbor_thing not in seen:
										neighbors.append((neighbor_thing,))
										seen.add(neighbor_thing)
							for neighbor_portal in get_place_portals(placen):
								if neighbor_portal not in seen:
									neighbors.append(neighbor_portal)
									seen.add(neighbor_portal)
					else:
						(neighbor,) = neighbor
						for neighbor_place in chain(
							get_place_neighbors(neighbor),
							get_place_contents(neighbor),
							get_thing_location_tup(neighbor),
						):
							if neighbor_place not in seen:
								neighbors.append((neighbor_place,))
								seen.add(neighbor_place)
							for neighbor_thing in get_place_contents(
								neighbor_place
							):
								if neighbor_thing not in seen:
									neighbors.append((neighbor_thing,))
									seen.add(neighbor_thing)
						for neighbor_portal in get_place_portals(neighbor):
							if neighbor_portal not in seen:
								neighbors.append(neighbor_portal)
								seen.add(neighbor_portal)
				i = j
			self._neighbors_cache[cache_key] = neighbors
			return neighbors

		def get_effective_neighbors(entity, neighborhood):
			"""Get neighbors unless that's a different set of entities since last turn

			In which case return None

			"""
			if neighborhood is None:
				return None

			branch_now, turn_now, tick_now = self._btt()
			if turn_now <= 1:
				# everything's "created" at the start of the game,
				# and therefore, there's been a "change" to the neighborhood
				return None
			with self.world_lock:
				self._load_at(branch_now, turn_now - 1, 0)
				self._oturn -= 1
				self._otick = 0
				last_turn_neighbors = get_neighbors(entity, neighborhood)
				self._set_btt(branch_now, turn_now, tick_now)
				this_turn_neighbors = get_neighbors(entity, neighborhood)
			if set(last_turn_neighbors) != set(this_turn_neighbors):
				return None
			return this_turn_neighbors

		def get_node(graphn, noden):
			key = (graphn, noden)
			if key not in node_objs:
				node_objs[key] = make_node(charmap[graphn], noden)
			return node_objs[key]

		def get_thing(graphn, thingn):
			key = (graphn, thingn)
			if key not in node_objs:
				node_objs[key] = thing_cls(charmap[graphn], thingn)
			return node_objs[key]

		def get_place(graphn, placen):
			key = (graphn, placen)
			if key not in node_objs:
				node_objs[key] = place_cls(charmap[graphn], placen)
			return node_objs[key]

		for (
			prio,
			charn,
			graphn,
			avn,
			rulebook,
			rulen,
		) in self._unit_rules_handled_cache.iter_unhandled_rules(
			branch, turn, tick
		):
			if not node_exists(graphn, avn) or avcache_retr(
				(charn, graphn, avn, branch, turn, tick)
			) in (KeyError, None):
				continue
			rule = rulemap[rulen]
			handled = partial(
				self._handled_av,
				charn,
				graphn,
				avn,
				rulebook,
				rulen,
				branch,
				turn,
			)
			entity = get_node(graphn, avn)
			if truthfun in self.rulebook[rulebook]:
				todo[prio, rulebook].append((rule, handled, entity))
				continue
			trig_futs.append(
				submit(
					check_triggers,
					prio,
					rulebook,
					rule,
					handled,
					entity,
					get_effective_neighbors(entity, rule.neighborhood),
				)
			)
		is_thing = self._is_thing
		handled_char_thing = self._handled_char_thing
		for (
			prio,
			charn,
			thingn,
			rulebook,
			rulen,
		) in self._character_thing_rules_handled_cache.iter_unhandled_rules(
			branch, turn, tick
		):
			if not node_exists(charn, thingn) or not is_thing(charn, thingn):
				continue
			rule = rulemap[rulen]
			handled = partial(
				handled_char_thing,
				charn,
				thingn,
				rulebook,
				rulen,
				branch,
				turn,
			)
			entity = get_thing(charn, thingn)
			if truthfun in self.rulebook[rulebook]:
				todo[prio, rulebook].append((rule, handled, entity))
				continue
			trig_futs.append(
				submit(
					check_triggers,
					prio,
					rulebook,
					rule,
					handled,
					entity,
					get_effective_neighbors(entity, rule.neighborhood),
				)
			)
		handled_char_place = self._handled_char_place
		for (
			prio,
			charn,
			placen,
			rulebook,
			rulen,
		) in self._character_place_rules_handled_cache.iter_unhandled_rules(
			branch, turn, tick
		):
			if not node_exists(charn, placen) or is_thing(charn, placen):
				continue
			rule = rulemap[rulen]
			handled = partial(
				handled_char_place,
				charn,
				placen,
				rulebook,
				rulen,
				branch,
				turn,
			)
			entity = get_place(charn, placen)
			if truthfun in self.rulebook[rulebook]:
				todo[prio, rulebook].append((rule, handled, entity))
				continue
			trig_futs.append(
				submit(
					check_triggers,
					prio,
					rulebook,
					rule,
					handled,
					entity,
					get_effective_neighbors(entity, rule.neighborhood),
				)
			)
		edge_exists = self._edge_exists
		get_edge = self._get_edge
		handled_char_port = self._handled_char_port
		for (
			prio,
			charn,
			orign,
			destn,
			rulebook,
			rulen,
		) in self._character_portal_rules_handled_cache.iter_unhandled_rules(
			branch, turn, tick
		):
			if not edge_exists(charn, orign, destn):
				continue
			rule = rulemap[rulen]
			handled = partial(
				handled_char_port,
				charn,
				orign,
				destn,
				rulebook,
				rulen,
				branch,
				turn,
			)
			entity = get_edge(charn, orign, destn)
			if truthfun in self.rulebook[rulebook]:
				todo[prio, rulebook].append((rule, handled, entity))
				continue
			trig_futs.append(
				submit(
					check_triggers,
					prio,
					rulebook,
					rule,
					handled,
					entity,
					get_effective_neighbors(entity, rule.neighborhood),
				)
			)
		handled_node = self._handled_node
		for (
			prio,
			charn,
			noden,
			rulebook,
			rulen,
		) in self._node_rules_handled_cache.iter_unhandled_rules(
			branch, turn, tick
		):
			if not node_exists(charn, noden):
				continue
			rule = rulemap[rulen]
			handled = partial(
				handled_node, charn, noden, rulebook, rulen, branch, turn
			)
			entity = get_node(charn, noden)
			if truthfun in self.rulebook[rulebook]:
				todo[prio, rulebook].append((rule, handled, entity))
				continue
			trig_futs.append(
				submit(
					check_triggers,
					prio,
					rulebook,
					rule,
					handled,
					entity,
					get_effective_neighbors(entity, rule.neighborhood),
				)
			)
		handled_portal = self._handled_portal
		for (
			prio,
			charn,
			orign,
			destn,
			rulebook,
			rulen,
		) in self._portal_rules_handled_cache.iter_unhandled_rules(
			branch, turn, tick
		):
			if not edge_exists(charn, orign, destn):
				continue
			rule = rulemap[rulen]
			handled = partial(
				handled_portal,
				charn,
				orign,
				destn,
				rulebook,
				rulen,
				branch,
				turn,
			)
			entity = get_edge(charn, orign, destn)
			if truthfun in self.rulebook[rulebook]:
				todo[prio, rulebook].append((rule, handled, entity))
				continue
			trig_futs.append(
				submit(
					check_triggers,
					prio,
					rulebook,
					rule,
					handled,
					entity,
					get_effective_neighbors(entity, rule.neighborhood),
				)
			)
		if pool:
			futwait(trig_futs)
		else:
			for part in trig_futs:
				part()

		def fmtent(entity):
			if isinstance(entity, self.char_cls):
				return entity.name
			elif hasattr(entity, "name"):
				return f"{entity.character.name}.node[{entity.name}]"
			else:
				return (
					f"{entity.character.name}.portal"
					f"[{entity.origin.name}][{entity.destination.name}]"
				)

		for prio_rulebook in sort_set(todo.keys()):
			for rule, handled, entity in todo[prio_rulebook]:
				if not entity:
					continue
				self.debug(
					f"checking prereqs for rule {rule.name} on entity {fmtent(entity)}"
				)
				if check_prereqs(rule, handled, entity):
					self.debug(
						f"prereqs for rule {rule.name} on entity "
						f"{fmtent(entity)} satisfied, will run actions"
					)
					try:
						yield do_actions(rule, handled, entity)
						self.debug(
							f"actions for rule {rule.name} on entity "
							f"{fmtent(entity)} have run without incident"
						)
					except StopIteration:
						raise InnerStopIteration

	def _advance(self) -> Any:
		"""Follow the next rule if available.

		If we've run out of rules, reset the rules iterator.

		"""
		assert self.turn > self._turns_completed[self.branch]
		try:
			return next(self._rules_iter)
		except InnerStopIteration:
			self._rules_iter = self._follow_rules()
			return StopIteration()
		except StopIteration:
			self._rules_iter = self._follow_rules()
			return final_rule

	# except Exception as ex:
	# self._rules_iter = self._follow_rules()
	# return ex

	def new_character(
		self, name: Key, data: Graph = None, layout: bool = False, **kwargs
	) -> Character:
		"""Create and return a new :class:`Character`."""
		self.add_character(name, data, layout, **kwargs)
		return self.character[name]

	new_graph = new_character

	def add_character(
		self,
		name: Key,
		data: Union[Graph, DiGraph, dict] = None,
		layout: bool = False,
		**kwargs,
	) -> None:
		"""Create a new character.

		You'll be able to access it as a :class:`Character` object by
		looking up ``name`` in my ``character`` property.

		``data``, if provided, should be a :class:`networkx.Graph`
		or :class:`networkx.DiGraph` object. The character will be
		a copy of it. You can use a dictionary instead, and it will
		be converted to a graph.

		With ``layout=True``, compute a layout to make the
		graph show up nicely in ELiDE.

		Any keyword arguments will be set as stats of the new character.

		"""
		if name in self.character:
			raise KeyError("Already have that character", name)
		if layout and data:
			if not hasattr(data, "nodes"):
				try:
					data = from_dict_of_dicts(data)
				except AttributeError:
					data = from_dict_of_lists(data)
			nodes = data.nodes
			try:
				layout = normalize_layout(
					{
						name: name
						for name, node in nodes.items()
						if "location" not in node
					}
				)
			except (TypeError, ValueError):
				layout = normalize_layout(
					spring_layout(
						[
							name
							for name, node in nodes.items()
							if "location" not in node
						]
					)
				)
			for k, (x, y) in layout.items():
				nodes[k]["_x"] = x
				nodes[k]["_y"] = y
		if kwargs:
			if not data:
				data = DiGraph()
			if not isinstance(data, Graph):
				try:
					data = nx.from_dict_of_dicts(data)
				except AttributeError:
					data = nx.from_dict_of_lists(data)
			data.graph.update(kwargs)
		self._init_graph(name, "DiGraph", data)
		if self._btt() not in self._keyframes_times:
			self.snap_keyframe(silent=True)
		self._graph_objs[name] = self.char_cls(self, name)

	def del_graph(self, name: Key) -> None:
		graph = self.graph[name]
		for thing in list(graph.thing):
			del graph.thing[thing]
		super().del_graph(name)
		if hasattr(self, "_worker_processes"):
			self._call_every_subproxy("_del_character", name)

	del_character = del_graph

	def _is_thing(self, character: Key, node: Key) -> bool:
		return self._things_cache.contains_entity(
			character, node, *self._btt()
		)

	def _set_thing_loc(self, character: Key, node: Key, loc: Key) -> None:
		branch, turn, tick = self._nbtt()
		# make sure the location really exists now
		if loc is not None:
			self._nodes_cache.retrieve(character, loc, branch, turn, tick)
		self._things_cache.store(character, node, branch, turn, tick, loc)
		self.query.set_thing_loc(character, node, branch, turn, tick, loc)

	def _snap_keyframe_de_novo(
		self, branch: str, turn: int, tick: int
	) -> None:
		universal = dict(self.universal.items())
		self._universal_cache.set_keyframe(branch, turn, tick, universal)
		all_graphs = set(self._graph_cache.iter_keys(branch, turn, tick))
		for char in all_graphs:
			for graph in self._unitness_cache.iter_keys(
				char, branch, turn, tick
			):
				self._unitness_cache.set_keyframe(
					graph,
					branch,
					turn,
					tick,
					{
						unit: self._unitness_cache.retrieve(
							char, graph, unit, branch, turn, tick
						)
						for unit in self._unitness_cache.iter_keys(
							char, graph, branch, turn, tick
						)
					},
				)
		rbnames = list(self._rulebooks_cache.iter_keys(branch, turn, tick))
		rbs = {}
		for rbname in rbnames:
			try:
				rbs[rbname] = self._rulebooks_cache.retrieve(
					rbname, branch, turn, tick
				)
			except KeyError:
				rbs[rbname] = (tuple(), 0.0)
		self._rulebooks_cache.set_keyframe(branch, turn, tick, rbs)
		rulenames = list(self._rules_cache)
		trigs = {}
		preqs = {}
		acts = {}
		for rule in rulenames:
			try:
				trigs[rule] = self._triggers_cache.retrieve(
					rule, branch, turn, tick
				)
			except KeyError:
				trigs[rule] = tuple()
			try:
				preqs[rule] = self._prereqs_cache.retrieve(
					rule, branch, turn, tick
				)
			except KeyError:
				preqs[rule] = tuple()
			try:
				acts[rule] = self._actions_cache.retrieve(
					rule, branch, turn, tick
				)
			except KeyError:
				acts[rule] = tuple()
		self._triggers_cache.set_keyframe(branch, turn, tick, trigs)
		self._prereqs_cache.set_keyframe(branch, turn, tick, preqs)
		self._actions_cache.set_keyframe(branch, turn, tick, acts)
		thing_graphs = all_graphs.copy()
		for charname in all_graphs:
			thing_graphs.discard(charname)
			locs = {}
			conts_mut = {}
			for thingname in self._things_cache.iter_keys(
				charname, branch, turn, tick
			):
				try:
					locname = self._things_cache.retrieve(
						charname, thingname, branch, turn, tick
					)
				except KeyError:
					locname = None
				locs[thingname] = locname
				if locname in conts_mut:
					conts_mut[locname].add(thingname)
				else:
					conts_mut[locname] = {thingname}
			try:
				units = self._graph_val_cache.retrieve(
					charname, "units", branch, turn, tick
				)
			except KeyError:
				units = {}
			conts = {k: frozenset(v) for (k, v) in conts_mut.items()}
			self._things_cache.set_keyframe(
				(charname,), branch, turn, tick, locs
			)
			self._node_contents_cache.set_keyframe(
				(charname,), branch, turn, tick, conts
			)
			self._unitness_cache.set_keyframe(
				charname, branch, turn, tick, units
			)
		for graph in thing_graphs:
			self._things_cache.set_keyframe((graph,), branch, turn, tick, {})
			self._node_contents_cache.set_keyframe(
				(graph,), branch, turn, tick, {}
			)
		for rbcache in (
			self._characters_rulebooks_cache,
			self._units_rulebooks_cache,
			self._characters_things_rulebooks_cache,
			self._characters_places_rulebooks_cache,
			self._characters_portals_rulebooks_cache,
		):
			kf = {
				ch: rbcache.retrieve(ch, branch, turn, tick)
				for ch in rbcache.iter_entities(branch, turn, tick)
			}
			rbcache.set_keyframe(branch, turn, tick, kf)
		self.query.keyframe_extension_insert(
			branch,
			turn,
			tick,
			universal,
			{"triggers": trigs, "prereqs": preqs, "actions": acts},
			rbs,
		)
		super()._snap_keyframe_de_novo(branch, turn, tick)

	def _snap_keyframe_de_novo_graph(
		self,
		graph: Key,
		branch: str,
		turn: int,
		tick: int,
		nodes: NodeValDict,
		edges: EdgeValDict,
		graph_val: StatDict,
		copy_to_branch: str = None,
	) -> None:
		super()._snap_keyframe_de_novo_graph(
			graph, branch, turn, tick, nodes, edges, graph_val
		)
		if "units" in graph_val:
			self._unitness_cache.set_keyframe(
				graph, branch, turn, tick, graph_val["units"]
			)
		else:
			self._unitness_cache.set_keyframe(graph, branch, turn, tick, {})
		newkf = {}
		contkf = {}
		for name, node in nodes.items():
			if not isinstance(node, dict):
				raise TypeError("nodes in keyframes must be dictionaries")
			if "location" not in node:
				continue
			locn = node["location"]
			newkf[name] = locn
			if locn in contkf:
				contkf[locn].add(name)
			else:
				contkf[locn] = {
					name,
				}
		contkf = {k: frozenset(v) for (k, v) in contkf.items()}
		self._node_contents_cache.set_keyframe(
			(graph,), branch, turn, tick, contkf
		)
		self._things_cache.set_keyframe((graph,), branch, turn, tick, newkf)
		assert (
			(graph,) in self._things_cache.keyframe
			and branch in self._things_cache.keyframe[graph,]
			and turn in self._things_cache.keyframe[graph,][branch]
			and tick in self._things_cache.keyframe[graph,][branch][turn]
		)

	def turns_when(
		self, qry: Query, mid_turn=False
	) -> Union[QueryResult, set]:
		"""Return the turns when the query held true

		Only the state of the world at the end of the turn is considered.
		To include turns where the query held true at some tick, but
		became false, set ``mid_turn=True``

		:arg qry: a Query, likely constructed by comparing the result
				  of a call to an entity's ``historical`` method with
				  the output of ``self.alias(..)`` or another
				  ``historical(..)``

		"""
		unpack = self.unpack
		end = self._branches[self.branch][3] + 1

		def unpack_data_mid(data):
			return [
				((turn_from, tick_from), (turn_to, tick_to), unpack(v))
				for (turn_from, tick_from, turn_to, tick_to, v) in data
			]

		def unpack_data_end(data):
			return [
				(turn_from, turn_to, unpack(v))
				for (turn_from, _, turn_to, _, v) in data
			]

		if not isinstance(qry, ComparisonQuery):
			if not isinstance(qry, CompoundQuery):
				raise TypeError("Unsupported query type: " + repr(type(qry)))
			return CombinedQueryResult(
				self.turns_when(qry.leftside, mid_turn),
				self.turns_when(qry.rightside, mid_turn),
				qry.oper,
			)
		self.query.flush()
		branches = list({branch for branch, _, _ in self._iter_parent_btt()})
		left = qry.leftside
		right = qry.rightside
		if isinstance(left, StatusAlias) and isinstance(right, StatusAlias):
			left_sel = _make_side_sel(
				left.entity, left.stat, branches, self.pack, mid_turn
			)
			right_sel = _make_side_sel(
				right.entity, right.stat, branches, self.pack, mid_turn
			)
			left_data = self.query.execute(left_sel)
			right_data = self.query.execute(right_sel)
			if mid_turn:
				return QueryResultMidTurn(
					unpack_data_mid(left_data),
					unpack_data_mid(right_data),
					qry.oper,
					end,
				)
			else:
				return QueryResultEndTurn(
					unpack_data_end(left_data),
					unpack_data_end(right_data),
					qry.oper,
					end,
				)
		elif isinstance(left, StatusAlias):
			left_sel = _make_side_sel(
				left.entity, left.stat, branches, self.pack, mid_turn
			)
			left_data = self.query.execute(left_sel)
			if mid_turn:
				return QueryResultMidTurn(
					unpack_data_mid(left_data),
					[(0, 0, None, None, right)],
					qry.oper,
					end,
				)
			else:
				return QueryResultEndTurn(
					unpack_data_end(left_data),
					[(0, None, right)],
					qry.oper,
					end,
				)
		elif isinstance(right, StatusAlias):
			right_sel = _make_side_sel(
				right.entity, right.stat, branches, self.pack, mid_turn
			)
			right_data = self.query.execute(right_sel)
			if mid_turn:
				return QueryResultMidTurn(
					[(0, 0, None, None, left)],
					unpack_data_mid(right_data),
					qry.oper,
					end,
				)
			else:
				return QueryResultEndTurn(
					[(0, None, left)],
					unpack_data_end(right_data),
					qry.oper,
					end,
				)
		else:
			if qry.oper(left, right):
				return set(range(0, self.turn))
			else:
				return set()

	def _node_contents(self, character: Key, node: Key) -> Set:
		return self._node_contents_cache.retrieve(
			character, node, *self._btt()
		)

	def apply_choices(
		self, choices: List[dict], dry_run=False, perfectionist=False
	) -> Tuple[List[Tuple[Any, Any]], List[Tuple[Any, Any]]]:
		"""Validate changes a player wants to make, and apply if acceptable.

		Argument ``choices`` is a list of dictionaries, of which each must
		have values for ``"entity"`` (a LiSE entity) and ``"changes"``
		-- the later being a list of lists of pairs. Each change list
		is applied on a successive turn, and each pair ``(key, value)``
		sets a key on the entity to a value on that turn.

		Returns a pair of lists containing acceptance and rejection messages,
		which the UI may present as it sees fit. They are always in a pair
		with the change request as the zeroth item. The message may be None
		or a string.

		Validator functions may return only a boolean indicating acceptance.
		If they instead return a pair, the initial boolean indicates
		acceptance and the following item is the message.

		This function will not actually result in any simulation happening.
		It creates a plan. See my ``plan`` context manager for the precise
		meaning of this.

		With ``dry_run=True`` just return the acceptances and rejections
		without really planning anything. With ``perfectionist=True`` apply
		changes if and only if all of them are accepted.

		"""
		schema = self.schema
		todo = defaultdict(list)
		acceptances = []
		rejections = []
		for track in choices:
			entity = track["entity"]
			permissible = schema.entity_permitted(entity)
			if isinstance(permissible, tuple):
				permissible, msg = permissible
			else:
				msg = ""
			if not permissible:
				for turn, changes in enumerate(
					track["changes"], start=self.turn + 1
				):
					rejections.extend(
						((turn, entity, k, v), msg) for (k, v) in changes
					)
				continue
			for turn, changes in enumerate(
				track["changes"], start=self.turn + 1
			):
				for k, v in changes:
					ekv = (entity, k, v)
					parcel = (turn, entity, k, v)
					val = schema.stat_permitted(*parcel)
					if type(val) is tuple:
						accept, message = val
						if accept:
							todo[turn].append(ekv)
							l = acceptances
						else:
							l = rejections
						l.append((parcel, message))
					elif val:
						todo[turn].append(ekv)
						acceptances.append((parcel, None))
					else:
						rejections.append((parcel, None))
		if dry_run or (perfectionist and rejections):
			return acceptances, rejections
		now = self.turn
		with self.plan():
			for turn in sorted(todo):
				self.turn = turn
				for entity, key, value in todo[turn]:
					if isinstance(entity, self.char_cls):
						entity.stat[key] = value
					else:
						entity[key] = value
		self.turn = now
		return acceptances, rejections

	def game_start(self):
		import importlib.machinery
		import importlib.util

		loader = importlib.machinery.SourceFileLoader(
			"game_start", os.path.join(self._prefix, "game_start.py")
		)
		spec = importlib.util.spec_from_loader("game_start", loader)
		game_start = importlib.util.module_from_spec(spec)
		loader.exec_module(game_start)
		game_start.game_start(self)<|MERGE_RESOLUTION|>--- conflicted
+++ resolved
@@ -1365,15 +1365,6 @@
 		if kfint is None:
 			return False
 		acc = 0
-<<<<<<< HEAD
-		for r in range(
-			min((turn_from, turn_to)),
-			max((turn_from, turn_to)),
-		):
-			acc += self._turn_end_plan[branch, r]
-			if acc > kfint:
-				return True
-=======
 		if None not in (turn_from, turn_to):
 			for r in range(
 				min((turn_from, turn_to)),
@@ -1382,7 +1373,6 @@
 				acc += self._turn_end_plan[branch, r]
 				if acc > kfint:
 					return True
->>>>>>> 89eaf6eb
 		return False
 
 	def get_delta(
