import pyglet
import ctypes
import math
import logging
from edge import Edge
<<<<<<< HEAD
from math import tan, sin, cos, atan, sqrt, pi
ninety = pi / 2

fortyfive = pi / 4

threesixty =  pi * 2

line_len_hints = {}

def line_len_rise_run(rise, run):
    if rise == 0:
        return run
    elif run == 0:
        return rise
    else:
        if rise not in line_len_hints:
            line_len_hints[rise] = {}
        if run not in line_len_hints[rise]:
            line_len_hints[rise][run] = sqrt(rise**2 + run**2)
        return line_len_hints[rise][run]

def line_len(ox, oy, dx, dy):
    rise = dy - oy
    run = dx - ox
    return line_len_rise_run(rise, run)


slope_theta_hints = {}

def slope_theta_rise_run(rise, run):
    if rise not in slope_theta_hints:
        slope_theta_hints[rise] = {}
    if run not in slope_theta_hints[rise]:
        try:
            slope_theta_hints[rise][run] = atan(rise/run)
        except ZeroDivisionError:
            if rise >= 0:
                return ninety
            else:
                return -1 * ninety
    return slope_theta_hints[rise][run]

def slope_theta(ox, oy, dx, dy):
    rise = dy - oy
    run = dx - ox
    return slope_theta_rise_run(rise, run)


opp_theta_hints = {}

def opp_theta_rise_run(rise, run):
    if run not in opp_theta_hints:
        opp_theta_hints[run] = {}
    if rise not in opp_theta_hints[run]:
        try:
            opp_theta_hints[run][rise] = atan(run/rise)
        except ZeroDivisionError:
            if run >= 0:
                opp_theta_hints[run][rise] = ninety
            else:
                opp_theta_hints[run][rise] = -1 * ninety
    return opp_theta_hints[run][rise]

def opp_theta(ox, oy, dx, dy):
    rise = dy - oy
    run = dx - ox
    return opp_theta_rise_run(rise, run)


def truncated_line(leftx, boty, rightx, topy, r, from_start=False):
    # presumes pointed up and right
    if r == 0:
        return (leftx, boty, rightx, topy)
    rise = topy - boty
    run = rightx - leftx
    length = line_len_rise_run(rise, run) - r
    theta = slope_theta_rise_run(rise, run)
    if from_start:
        leftx = rightx - cos(theta) * length
        boty = topy - sin(theta) * length
    else:
        rightx = leftx + cos(theta) * length
        topy = boty + sin(theta) * length
    return (leftx, boty, rightx, topy)

def trimmed_line(leftx, boty, rightx, topy, trim_start, trim_end):
    et = truncated_line(leftx, boty, rightx, topy, trim_end)
    return truncated_line(et[0], et[1], et[2], et[3], trim_start, True)

wedge_offset_hints = {}

def wedge_offsets(rise, run, taillen):
    # theta is the slope of a line bisecting the ninety degree wedge.
    # theta == atan(rise/run)
    # tan(theta) == rise/run
    # opp_theta == atan(run/rise)
    # tan(opp_theta) == run/rise
    # 1/tan(theta) == run/rise == tan(opp_theta)
    # atan(1/tan(theta)) == opp_theta
    if rise not in wedge_offset_hints:
        wedge_offset_hints[rise] = {}
    if run not in wedge_offset_hints[rise]:
        wedge_offset_hints[rise][run] = {}
    if taillen not in wedge_offset_hints[rise][run]:
        theta = slope_theta_rise_run(rise, run)
        opp_theta = opp_theta_rise_run(rise, run)
        if theta > fortyfive:
            top_theta = threesixty + theta - fortyfive
            bot_theta = threesixty + fortyfive - opp_theta
        else:
            top_theta = threesixty + fortyfive - theta
            bot_theta = threesixty + opp_theta - fortyfive
        xoff1 = sin(top_theta) * taillen
        yoff1 = cos(top_theta) * taillen
        xoff2 = sin(bot_theta) * taillen
        yoff2 = cos(bot_theta) * taillen
        wedge_offset_hints[rise][run][taillen] = (
            xoff1, yoff1, xoff2, yoff2)
    return wedge_offset_hints[rise][run][taillen]

def get_line_width():
    see = ctypes.c_float()
    pyglet.gl.glGetFloatv(pyglet.gl.GL_LINE_WIDTH, see)
    return float(see.value)

def set_line_width(w):
    wcf = ctypes.c_float(w)
    pyglet.gl.glLineWidth(wcf)


class BoldLineGroup(pyglet.graphics.Group):
    def __init__(self, parent=None, width=1.0):
        super(BoldLineGroup, self).__init__(parent)
        self.width = float(width)

    def set_state(self):
        self.oldwidth = get_line_width()
        set_line_width(self.width)

    def unset_state(self):
        set_line_width(self.oldwidth)

class BoldLineOrderedGroup(pyglet.graphics.OrderedGroup, BoldLineGroup):
    def __init__(self, order, parent=None, width=1.0):
        pyglet.graphics.OrderedGroup.__init__(self, order, parent)
        self.width = float(width)

class TransparencyGroup(pyglet.graphics.Group):
    def set_state(self):
        pyglet.gl.glEnable(pyglet.gl.GL_BLEND)

    def unset_state(self):
        pyglet.gl.glDisable(pyglet.gl.GL_BLEND)

class TransparencyOrderedGroup(pyglet.graphics.OrderedGroup, TransparencyGroup):
    pass
=======
from math import atan, sqrt

logger = logging.getLogger(__name__)

ninety = math.pi / 2

fortyfive = math.pi / 4

threesixty = math.pi * 2
>>>>>>> 4e25184e

line_len_hints = {}

def line_len_rise_run(rise, run):
    if rise == 0:
        return run
    elif run == 0:
        return rise
    else:
        if rise not in line_len_hints:
            line_len_hints[rise] = {}
        if run not in line_len_hints[rise]:
            line_len_hints[rise][run] = sqrt(rise**2 + run**2)
        return line_len_hints[rise][run]

def line_len(ox, oy, dx, dy):
    rise = dy - oy
    run = dx - ox
    return line_len_rise_run(rise, run)


slope_theta_hints = {}

def slope_theta_rise_run(rise, run):
    if rise not in slope_theta_hints:
        slope_theta_hints[rise] = {}
    if run not in slope_theta_hints[rise]:
        try:
            slope_theta_hints[rise][run] = atan(rise/run)
        except ZeroDivisionError:
            if rise >= 0:
                return ninety
            else:
                return -1 * ninety
    return slope_theta_hints[rise][run]

def slope_theta(ox, oy, dx, dy):
    rise = dy - oy
    run = dx - ox
    return slope_theta_rise_run(rise, run)


opp_theta_hints = {}

def opp_theta_rise_run(rise, run):
    if run not in opp_theta_hints:
        opp_theta_hints[run] = {}
    if rise not in opp_theta_hints[run]:
        try:
            opp_theta_hints[run][rise] = atan(run/rise)
        except ZeroDivisionError:
            if run >= 0:
                opp_theta_hints[run][rise] = ninety
            else:
                opp_theta_hints[run][rise] = -1 * ninety
    return opp_theta_hints[run][rise]

def opp_theta(ox, oy, dx, dy):
    rise = dy - oy
    run = dx - ox
    return opp_theta_rise_run(rise, run)


def truncated_line(leftx, boty, rightx, topy, r, from_start=False):
    # presumes pointed up and right
    if r == 0:
        return (leftx, boty, rightx, topy)
    rise = topy - boty
    run = rightx - leftx
    length = line_len_rise_run(rise, run) - r
    theta = slope_theta_rise_run(rise, run)
    if from_start:
        leftx = rightx - math.cos(theta) * length
        boty = topy - math.sin(theta) * length
    else:
        rightx = leftx + math.cos(theta) * length
        topy = boty + math.sin(theta) * length
    return (leftx, boty, rightx, topy)

def trimmed_line(leftx, boty, rightx, topy, trim_start, trim_end):
    et = truncated_line(leftx, boty, rightx, topy, trim_end)
    return truncated_line(et[0], et[1], et[2], et[3], trim_start, True)

def get_line_width():
    see = ctypes.c_float()
    pyglet.gl.glGetFloatv(pyglet.gl.GL_LINE_WIDTH, see)
    return float(see.value)

def set_line_width(w):
    wcf = ctypes.c_float(w)
    pyglet.gl.glLineWidth(wcf)


class BoldLineGroup(pyglet.graphics.Group):
    def __init__(self, parent=None, width=1.0):
        super(BoldLineGroup, self).__init__(parent)
        self.width = float(width)

    def set_state(self):
        self.oldwidth = get_line_width()
        set_line_width(self.width)

    def unset_state(self):
        set_line_width(self.oldwidth)

class BoldLineOrderedGroup(pyglet.graphics.OrderedGroup, BoldLineGroup):
    def __init__(self, order, parent=None, width=1.0):
        pyglet.graphics.OrderedGroup.__init__(self, order, parent)
        self.width = float(width)

class TransparencyGroup(pyglet.graphics.Group):
    def set_state(self):
        pyglet.gl.glEnable(pyglet.gl.GL_BLEND)

    def unset_state(self):
        pyglet.gl.glDisable(pyglet.gl.GL_BLEND)

class TransparencyOrderedGroup(pyglet.graphics.OrderedGroup, TransparencyGroup):
    pass

class GameWindow:
    """Instantiates a Pyglet window and displays the given board in it."""
    arrowhead_size = 10
    arrow_width = 1.4
    edge_order = 1

    def __init__(self, gamestate, boardname):
<<<<<<< HEAD
        self.squareoff = self.arrowhead_size * sin(fortyfive)
=======
        self.squareoff = self.arrowhead_size * math.sin(fortyfive)
>>>>>>> 4e25184e
        self.db = gamestate.db
        self.gamestate = gamestate

        self.boardgroup = pyglet.graphics.OrderedGroup(0)
        self.edgegroup = BoldLineOrderedGroup(1)
        self.spotgroup = pyglet.graphics.OrderedGroup(2)
        self.pawngroup = pyglet.graphics.OrderedGroup(3)
        self.calgroup = TransparencyOrderedGroup(4)
        self.celgroup = TransparencyOrderedGroup(5)
        self.labelgroup = pyglet.graphics.OrderedGroup(6)
        self.topgroup = pyglet.graphics.OrderedGroup(65535)

        self.pressed = None
        self.hovered = None
        self.grabbed = None
        self.prev_view_bot = 0
        self.last_mouse_x = 0
        self.last_mouse_y = 0

        window = pyglet.window.Window()
<<<<<<< HEAD
        window.set_minimum_size(self.board.getviewwidth(),
                                self.board.getviewheight())
        if batch is None:
            batch = pyglet.graphics.Batch()

        self.window = window
        self.batch = batch
        self.drawn_menus = set()
        self.drawn_mis = set()
        self.drawn_spots = set()
        self.drawn_pawns = set()
        self.drawn_board = None
        self.drawn_edges = None

        for menu in self.board.menudict.itervalues():
            menu.window = self.window

        @window.event
        def on_draw():
            for menu in self.board.menudict.itervalues():
                if menu.visible:
                    if menu in self.drawn_menus:
                        self.update_menu_sprite(menu)
                    else:
                        self.create_menu_sprite(menu)
                elif menu in self.drawn_menus:
                    try:
                        menu.sprite.delete()
                        self.drawn_menus.discard(menu)
                    except AttributeError:
                        pass
                for item in menu.items:
                    if item.visible:
                        if item in self.drawn_mis:
                            self.update_mi_label(item)
                        else:
                            self.create_mi_label(item)
                    elif item in self.drawn_mis:
                        try:
                            item.label.delete()
                            self.drawn_mis.discard(item)
                        except AttributeError:
                            pass
            for pawn in self.board.pawndict.itervalues():
                if pawn.visible:
                    if pawn in self.drawn_pawns:
                        self.update_pawn_sprite(pawn)
                    else:
                        self.create_pawn_sprite(pawn)
                elif pawn in self.drawn_pawns:
                    try:
                        pawn.sprite.delete()
                        self.drawn_pawns.discard(pawn)
                    except AttributeError:
                        pass
            for spot in self.board.spotdict.itervalues():
                if spot.visible:
                    if spot in self.drawn_spots:
                        self.update_spot_sprite(spot)
                    else:
                        self.create_spot_sprite(spot)
                elif spot in self.drawn_spots:
                    try:
                        spot.sprite.delete()
                        self.drawn_spots.discard(spot)
                    except AttributeError:
                        pass
            try:
                self.drawn_board.delete()
            except AttributeError:
                pass
            try:
                self.drawn_edges.delete()
            except AttributeError:
                pass
            # draw the background image
            x = -1 * self.view_left
            y = -1 * self.view_bot
            s = pyglet.sprite.Sprite(
                self.board.wallpaper, x, y,
                batch=self.batch, group=self.boardgroup)
            self.drawn_board = s
            # draw the edges, representing portals
            e = []
            for portal in self.board.dimension.portaldict.itervalues():
                origspot = portal.orig.spot
                destspot = portal.dest.spot
                edge = (origspot.x, origspot.y, destspot.x, destspot.y)
                e.extend(edge)
            self.drawn_edges = self.batch.add(
                len(e) / 2, pyglet.graphics.GL_LINES,
                self.edgegroup, ('v2i', e))
=======

        self.window = window
        self.batch = pyglet.graphics.Batch()

        self.board = self.db.boarddict[boardname]
        self.board.set_gw(self)
        self.calcols = []
        for pawn in self.board.pawndict.itervalues():
            if hasattr(pawn, 'calcol'):
                self.calcols.append(pawn.calcol)
        self.calendar = self.board.calendar
        self.drawn_board = None
        self.drawn_edges = None
        self.timeline = None

        self.onscreen = set()
        self.last_age = -1
        self.last_timeline_y = -1

        orbimg = self.db.imgdict['default_spot']
        rx = orbimg.width / 2
        ry = orbimg.height / 2
        self.create_place_cursor = pyglet.window.ImageMouseCursor(orbimg, rx, ry)
        self.create_place_cursor.rx = rx
        self.create_place_cursor.ry = ry
        self.placing = False
        self.thinging = False
        self.portaling = False
        self.portal_from = None
        self.edge_from_portal_from = None
        self.left_tail_edge_from_portal_from = None
        self.right_tail_edge_from_portal_from = None

        @window.event
        def on_draw():
            """Draw the background image; all spots, pawns, and edges on the
board; all visible menus; and the calendar, if it's visible."""
            # draw the edges, representing portals
            if self.portal_from is not None: 
                (self.left_tail_edge_from_portal_from,
                 self.edge_from_portal_from,
                 self.right_tail_edge_from_portal_from
                ) = self.connect_arrow(
                    self.portal_from.window_x,
                    self.portal_from.window_y,
                    self.last_mouse_x,
                    self.last_mouse_y,
                    0,
                    self.left_tail_edge_from_portal_from,
                    self.edge_from_portal_from,
                    self.right_tail_edge_from_portal_from)
            else:
                try:
                    self.left_tail_edge_from_portal_from.delete()
                except:
                    pass
                try:
                    self.edge_from_portal_from.delete()
                except:
                    pass
                try:
                    self.right_tail_edge_from_portal_from.delete()
                except:
                    pass
            for port in self.board.portals:
                edge = port.edge
                newstate = edge.get_state_tup()
                if newstate in self.onscreen:
                    continue
                self.onscreen.discard(edge.oldstate)
                self.onscreen.add(newstate)
                edge.oldstate = newstate
                if edge.orig.visible or edge.dest.visible:
                    (edge.wedge_a,
                     edge.vertlist,
                     edge.wedge_b
                    ) = self.connect_arrow(
                        edge.orig.window_x,
                        edge.orig.window_y,
                        edge.dest.window_x,
                        edge.dest.window_y,
                        edge.dest.r,
                        edge.wedge_a,
                        edge.vertlist,
                        edge.wedge_b,
                        edge.order)
                else:
                    try:
                        edge.wedge_a.delete()
                    except:
                        pass
                    try:
                        edge.wedge_b.delete()
                    except:
                        pass
                    try:
                        edge.vertlist.delete()
                    except:
                        pass
            # draw the spots, representing places
            for spot in self.board.spotdict.itervalues():
                newstate = spot.get_state_tup()
                if newstate in self.onscreen:
                    continue
                self.onscreen.discard(spot.oldstate)
                self.onscreen.add(newstate)
                spot.oldstate = newstate
                if spot.visible and spot.img is not None:
                    try:
                        spot.sprite.x = spot.window_left
                        spot.sprite.y = spot.window_bot
                    except AttributeError:
                        spot.sprite = pyglet.sprite.Sprite(
                            spot.img.tex,
                            spot.window_left,
                            spot.window_bot,
                            batch=self.batch,
                            group=self.spotgroup)
                else:
                    try:
                        spot.sprite.delete()
                    except (AttributeError, AssertionError):
                        pass
            # draw the pawns, representing things
            for pawn in self.board.pawndict.itervalues():
                newstate = pawn.get_state_tup()
                if newstate in self.onscreen:
                    continue
                self.onscreen.discard(pawn.oldstate)
                self.onscreen.add(newstate)
                pawn.oldstate = newstate
                if pawn.visible:
                    try:
                        pawn.sprite.x = pawn.window_left
                        pawn.sprite.y = pawn.window_bot
                    except AttributeError:
                        pawn.sprite = pyglet.sprite.Sprite(
                            pawn.img.tex,
                            pawn.window_left,
                            pawn.window_bot,
                            batch=self.batch,
                            group=self.pawngroup)
                else:
                    if pawn.sprite is not None:
                        try:
                            pawn.sprite.delete()
                        except (AttributeError, AssertionError):
                            pass

            # draw the menus, really just their backgrounds for the moment
            for menu in self.board.menudict.itervalues():
                for menu_item in menu:
                    newstate = menu_item.get_state_tup()
                    if newstate in self.onscreen:
                        continue
                    self.onscreen.discard(menu_item.oldstate)
                    self.onscreen.add(newstate)
                    menu_item.oldstate = newstate
                    if menu_item.label is not None:
                        try:
                            menu_item.label.delete()
                        except (AttributeError, AssertionError):
                            pass
                    if menu_item.visible:
                        sty = menu.style
                        if menu_item.hovered:
                            color = sty.fg_active.tup
                        else:
                            color = sty.fg_inactive.tup
                        menu_item.label = pyglet.text.Label(
                            menu_item.text,
                            sty.fontface,
                            sty.fontsize,
                            color=color,
                            x=menu_item.window_left,
                            y=menu_item.window_bot,
                            batch=self.batch,
                            group=self.labelgroup)
                newstate = menu.get_state_tup()
                if newstate in self.onscreen:
                    continue
                self.onscreen.discard(menu.oldstate)
                self.onscreen.add(newstate)
                menu.oldstate = newstate
                if menu.sprite is not None:
                    try:
                        menu.sprite.delete()
                    except (AttributeError, AssertionError):
                        pass
                if menu.visible:
                    image = (
                        menu.inactive_pattern.create_image(
                            menu.width,
                            menu.height))
                    menu.sprite = pyglet.sprite.Sprite(
                        image, menu.window_left, menu.window_bot,
                        batch=self.batch, group=self.calgroup)

            # draw the calendar
            newstate = self.calendar.get_state_tup()
            if newstate not in self.onscreen:
                self.onscreen.add(newstate)
                self.onscreen.discard(self.calendar.oldstate)
                self.calendar.oldstate = newstate
                for calcol in self.calcols:
                    if calcol.sprite is not None:
                        try:
                            calcol.sprite.delete()
                        except (AttributeError, AssertionError):
                            pass
                    if calcol.visible:
                        if calcol.width != calcol.old_width:
                            calcol.old_image = calcol.inactive_pattern.create_image(
                                calcol.width, calcol.height)
                            calcol.old_width = calcol.width
                        image = calcol.old_image
                        calcol.sprite = pyglet.sprite.Sprite(
                            image,
                            calcol.window_left,
                            calcol.window_bot,
                            batch=self.batch,
                            group=self.calgroup)
                    for cel in calcol.celldict.itervalues():
                        if cel.sprite is not None:
                            try:
                                cel.sprite.delete()
                            except (AttributeError, AssertionError):
                                pass
                        if cel.visible:
                            if self.hovered == cel:
                                color = cel.style.fg_active.tup
                                if (
                                        cel.old_active_image is None or
                                        cel.old_width != cel.width or
                                        cel.old_height != cel.height):
                                    cel.old_active_image = cel.active_pattern.create_image(
                                        cel.width, cel.height).texture
                                    cel.old_width = cel.width
                                    cel.old_height = cel.height
                                image = cel.old_active_image
                            else:
                                color = cel.style.fg_inactive.tup
                                if (
                                        cel.old_inactive_image is None or
                                        cel.old_width != cel.width or
                                        cel.old_height != cel.height):
                                    cel.old_inactive_image = cel.inactive_pattern.create_image(
                                        cel.width, cel.height).texture
                                    cel.old_width = cel.width
                                    cel.old_height = cel.height
                                image = cel.old_inactive_image
                            cel.sprite = pyglet.sprite.Sprite(
                                image,
                                cel.window_left,
                                cel.window_bot,
                                batch=self.batch,
                                group=self.celgroup)
                            y = cel.window_top - cel.label_height
                            if cel.label is None:
                                cel.label = pyglet.text.Label(
                                    cel.text,
                                    cel.style.fontface,
                                    cel.style.fontsize,
                                    width=cel.width,
                                    height=cel.height,
                                    x=cel.window_left,
                                    y=y,
                                    multiline=True,
                                    batch=self.batch,
                                    group=self.labelgroup)
                            else:
                                cel.label.x = cel.window_left
                                cel.label.y = y
            if self.last_age != self.gamestate.age:
                # draw the time line on top of the calendar
                if (
                        self.timeline is not None and
                        self.timeline.domain.allocator.starts):
                    try:
                        self.timeline.delete()
                    except (AttributeError, AssertionError):
                        pass
                top = self.calendar.window_top
                left = self.calendar.window_left
                right = self.calendar.window_right
                rowheight = self.calendar.row_height
                rows = self.calendar.scrolled_to
                age = self.gamestate.age
                y = top - rowheight * (age - rows)
                color = (255, 0, 0)
                if (
                        self.calendar.visible and
                        y > self.calendar.window_bot):
                    self.timeline = self.batch.add(
                        2, pyglet.graphics.GL_LINES, self.topgroup,
                        ('v2i', (left, y, right, y)),
                        ('c3B', color * 2))
                self.last_age = self.gamestate.age
                self.last_timeline_y = y
            # draw any and all hands
            for hand in self.board.hands:
                # No state management yet because the hand itself has
                # no graphics. The cards in it do.
                for card in hand:
                    ctxth = card.textholder
                    redrawn = (card.bgimage is None or
                               ctxth.bgimage is None or
                               card.bgimage.width != card.width or
                               card.bgimage.height != card.height)
                    if redrawn:
                        card.bgimage = (
                            card.pats.bg_inactive.create_image(
                                card.width, card.height))
                        ctxth.bgimage = (
                            card.pats.bg_active.create_image(
                                ctxth.width,
                                ctxth.height))
                        try:
                            card.bgsprite.delete()
                        except (AttributeError, AssertionError):
                            pass
                        try:
                            ctxth.bgsprite.delete()
                        except (AttributeError, AssertionError):
                            pass
                        card.bgsprite = None
                        ctxth.bgsprite = None
                    if card.visible:
                        if card.bgsprite is None:
                            card.bgsprite = pyglet.sprite.Sprite(
                                card.bgimage,
                                card.window_left,
                                card.window_bot,
                                batch=self.batch,
                                group=self.calgroup)
                        else:
                            if card.bgsprite.x != card.window_left:
                                card.bgsprite.x = card.window_left
                            if card.bgsprite.y != card.window_bot:
                                card.bgsprite.y = card.window_bot
                            if redrawn:
                                card.bgsprite.image = card.bgimage
                        if ctxth.bgsprite is None:
                            ctxth.bgsprite = pyglet.sprite.Sprite(
                                ctxth.bgimage,
                                ctxth.window_left,
                                ctxth.window_bot,
                                batch=self.batch,
                                group=self.celgroup)
                        else:
                            if ctxth.bgsprite.x != ctxth.window_left:
                                ctxth.bgsprite.x = ctxth.window_left
                            if ctxth.bgsprite.y != ctxth.window_bot:
                                ctxth.bgsprite.y = ctxth.window_bot
                            if redrawn:
                                ctxth.bgsprite.image = ctxth.bgimage
                        if ctxth.label is None:
                            ctxth.label = pyglet.text.Label(
                                card.text,
                                ctxth.style.fontface,
                                ctxth.style.fontsize,
                                anchor_y='bottom',
                                x=ctxth.text_left,
                                y=ctxth.text_bot,
                                width=ctxth.text_width,
                                height=ctxth.text_height,
                                multiline=True,
                                batch=self.batch,
                                group=self.labelgroup)
                        else:
                            if (
                                    ctxth.label.x !=
                                    ctxth.text_left):
                                ctxth.label.x = (
                                    ctxth.text_left)
                            if (
                                    ctxth.label.y !=
                                    ctxth.text_bot):
                                ctxth.label.y = (
                                    ctxth.text_bot)
                            if (
                                    ctxth.label.width !=
                                    ctxth.text_width):
                                ctxth.label.width = (
                                    ctxth.text_width)
                            if (
                                    ctxth.label.height !=
                                    ctxth.text_height):
                                ctxth.label.height = (
                                    ctxth.text_height)
                        if isinstance(card.img, pyglet.image.AbstractImage):
                            x = card.window_left + card.style.spacing
                            y = ctxth.window_top + card.style.spacing
                            if card.imgsprite is None:
                                card.imgsprite = pyglet.sprite.Sprite(
                                    card.img,
                                    x, y,
                                    batch=self.batch,
                                    group=self.celgroup)
                            else:
                                if card.imgsprite.x != x:
                                    card.imgsprite.x = x
                                if card.imgsprite.y != y:
                                    card.imgsprite.y = y
                    else: # card not visible
                        for dead in (
                                card.bgsprite,
                                card.imgsprite,
                                ctxth.bgsprite,
                                ctxth.label):
                            if dead is not None:
                                try:
                                    dead.delete()
                                except:
                                    pass
                        card.bgsprite = None
                        card.imgsprite = None
                        ctxth.bgsprite = None
                        ctxth.label = None
                        
            # draw the background image
            if self.drawn_board is None:
                self.drawn_board = pyglet.sprite.Sprite(
                    self.board.wallpaper.tex,
                    self.board.offset_x,
                    self.board.offset_y,
                    batch=self.batch, group=self.boardgroup)
            else:
                if self.drawn_board.x != self.board.offset_x:
                    self.drawn_board.x = self.board.offset_x
                if self.drawn_board.y != self.board.offset_y:
                    self.drawn_board.y = self.board.offset_y
            # well, I lied. I was really only adding those things to the batch.
            # NOW I'll draw them.
>>>>>>> 4e25184e
            self.batch.draw()
            self.resized = False

        @window.event
        def on_mouse_motion(x, y, dx, dy):
            """Find the widget, if any, that the mouse is over, and highlight
it."""
            self.last_mouse_x = x
            self.last_mouse_y = y
            if self.hovered is None:
                for hand in self.board.hands:
                    if (
                            hand.visible and
                            x > hand.window_left and
                            x < hand.window_right and
                            y > hand.window_bot and
                            y < hand.window_top):
                        for card in hand:
                            if (
                                    x > card.window_left and
                                    x < card.window_right):
                                self.hovered = card
                                card.tweaks += 1
                                return
                for menu in self.board.menus:
                    if (
                            menu.visible and
                            x > menu.window_left and
                            x < menu.window_right and
                            y > menu.window_bot and
                            y < menu.window_top):
                        for item in menu.items:
                            if (
                                    y > item.window_bot and
                                    y < item.window_top):
                                self.hovered = item
                                item.tweaks += 1
                                return
                for spot in self.board.spots:
                    if (
                            spot.visible and
                            x > spot.window_left and
                            x < spot.window_right and
                            y > spot.window_bot and
                            y < spot.window_top):
                        self.hovered = spot
                        spot.tweaks += 1
                        return
                for pawn in self.board.pawns:
                    if (
                            pawn.visible and
                            x > pawn.window_left and
                            x < pawn.window_right and
                            y > pawn.window_bot and
                            y < pawn.window_top):
                        self.hovered = pawn
                        pawn.tweaks += 1
                        return
            else:
                if (
                        x < self.hovered.window_left or
                        x > self.hovered.window_right or
                        y < self.hovered.window_bot or
                        y > self.hovered.window_top):
                    self.hovered.tweaks += 1
                    self.hovered = None

        @window.event
        def on_mouse_press(x, y, button, modifiers):
            """If there's something already highlit, and the mouse is
still over it when pressed, it's been half-way clicked; remember this."""
            if self.placing or self.thinging or self.hovered is None:
                return
            else:
                self.pressed = self.hovered

        @window.event
        def on_mouse_release(x, y, button, modifiers):
            """If something was being dragged, drop it. If something was being
pressed but not dragged, it's been clicked. Otherwise do nothing."""
            if self.placing:
                placed = self.db.make_generic_place(str(self.board))
                self.db.make_spot(str(self.board), str(placed), x, y)
                self.window.set_mouse_cursor()
                self.placing = False
            elif self.thinging:
                thung = self.db.make_generic_thing(str(self.board))
                self.db.make_pawn(str(self.board), str(thung))
                self.thinging = False
            elif self.portaling:
                dimn = str(self.board.dimension)
                if self.portal_from is None:
                    if hasattr(self.pressed, 'place'):
                        self.portal_from = self.pressed
                        logger.debug("Making a portal from %s...", str(self.portal_from.place))
                    else:
                        self.portaling = False
                        self.portal_from = None
                        try:
                            self.edge_from_portal_from.delete()
                        except AttributeError:
                            pass
                        try:
                            self.left_tail_edge_from_portal_from.delete()
                        except AttributeError:
                            pass
                        try:
                            self.right_tail_edge_from_portal_from.delete()
                        except AttributeError:
                            pass
                else:
                    if (
                            hasattr(self.pressed, 'place') and
                            hasattr(self.portal_from, 'place') and
                            self.pressed.place != self.portal_from.place):
                        logger.debug("...to %s", str(self.pressed.place))
                        port = self.db.make_portal(
                            str(self.board),
                            str(self.portal_from.place),
                            str(self.pressed.place))
                        edge = Edge(self.board.db, self.board.dimension, port)
                        edge.unravel()
                    self.portaling = False
                    self.portal_from = None
                    try:
                        self.edge_from_portal_from.delete()
                    except AttributeError:
                        pass
                    try:
                        self.left_tail_edge_from_portal_from.delete()
                    except AttributeError:
                        pass
                    try:
                        self.right_tail_edge_from_portal_from.delete()
                    except AttributeError:
                        pass
            elif self.grabbed is None:
                pass
            else:
                if hasattr(self.grabbed, 'dropped'):
                    self.grabbed.dropped(x, y, button, modifiers)
                self.grabbed = None
            if self.pressed is not None:
                if (
                        hasattr(self.pressed, 'onclick') and
                        x > self.pressed.window_left and
                        x < self.pressed.window_right and
                        y > self.pressed.window_bot and
                        y < self.pressed.window_top):
                    self.pressed.onclick()
                self.pressed = None

        @window.event
        def on_mouse_drag(x, y, dx, dy, buttons, modifiers):
<<<<<<< HEAD
            if self.grabbed is not None:
                self.grabbed.move_with_mouse(x, y, dx, dy, buttons, modifiers)

        @window.event
        def on_resize(w, h):
            """Inform the on_draw function that the window's been resized."""
            self.resized = True

        @window.event
        def on_mouse_scroll(x, y, scroll_x, scroll_y):
            # for now, this only does anything if you're moused over
            # the calendar
            if (
                    self.calendar.visible and
                    x > self.calendar.window_left and
                    x < self.calendar.window_right and
                    y > self.calendar.window_bot and
                    y < self.calendar.window_top):
                sf = self.calendar.scroll_factor
                self.calendar.scrolled_to -= scroll_y * sf
                if self.calendar.scrolled_to < 0:
                    self.calendar.scrolled_to = 0

    def __getattr__(self, attrn):
        if attrn == 'width':
            return self.window.width
        elif attrn == 'height':
            return self.window.height
        else:
            raise AttributeError(
                "GameWindow has no attribute named {0}".format(attrn))

    def create_place(self):
        self.window.set_mouse_cursor(self.create_place_cursor)
        self.placing = True

    def create_thing(self):
        self.thinging = True

    def create_portal(self):
        self.portaling = True

    def connect_arrow(self, ox, oy, dx, dy,
                      center_shrink=0,
                      old_vertlist_left=None,
                      old_vertlist_center=None,
                      old_vertlist_right=None,
                      order=0):
        # xs and ys should be integers.
        #
        # results will be called l, c, r for left tail, center, right tail
        if old_vertlist_center is None:
            obg = None
            ofg = None
        else:
            obg = old_vertlist_center[0]
            ofg = old_vertlist_center[1]
        c = self.connect_line(
            ox, oy, dx, dy, old_bg_vlist=obg, old_fg_vlist=ofg, order=order)
        if dy < oy:
            yco = -1
        else:
            yco = 1
        if dx < ox:
            xco = -1
        else:
            xco = 1
        (leftx, boty, rightx, topy) = truncated_line(
            float(ox * xco), float(oy * yco),
            float(dx * xco), float(dy * yco), center_shrink)
        taillen = float(self.arrowhead_size)
        rise = topy - boty
        run = rightx - leftx
        if rise == 0:
            xoff1 = self.squareoff * taillen
            yoff1 = xoff1
            xoff2 = xoff1
            yoff2 = -1 * yoff1
        elif run == 0:
            xoff1 = self.squareoff * taillen
            yoff1 = xoff1
            xoff2 = -1 * xoff1
            yoff2 = yoff1
        else:
            (xoff1, yoff1, xoff2, yoff2) = wedge_offsets(
                rise, run, taillen)
        x1 = int(rightx - xoff1) * xco
        x2 = int(rightx - xoff2) * xco
        y1 = int(topy - yoff1) * yco
        y2 = int(topy - yoff2) * yco
        endx = int(rightx) * xco
        endy = int(topy) * yco
        if old_vertlist_left is None:
            obg = None
            ofg = None
        else:
            obg = old_vertlist_left[0]
            ofg = old_vertlist_left[1]
        l = self.connect_line(
            x1, y1, endx, endy, old_bg_vlist=obg, old_fg_vlist=ofg, order=order)
        if old_vertlist_right is None:
            obg = None
            ofg = None
        else:
            obg = old_vertlist_right[0]
            ofg = old_vertlist_right[1]
        r = self.connect_line(
            x2, y2, endx, endy, old_bg_vlist=obg, old_fg_vlist=ofg, order=order)
        return (l, c, r)


    def on_key_press(self, key, mods):
        pass

    def create_menu_sprite(self, menu):
        w = menu.getwidth()
        h = menu.getheight()
        x = menu.getleft() - self.board.getviewx()
        y = menu.getheight() - self.board.getviewy()
        image = menu.pattern.create_image(w, h)
        menu.sprite = pyglet.sprite.Sprite(
            image, x, y,
            batch=self.batch, group=self.menugroup)
        self.drawn_menus.add(menu)

    def update_menu_sprite(self, menu):
        w = menu.getwidth()
        h = menu.getheight()
        if menu.sprite.width != w or menu.sprite.height != h:
            menu.sprite.image = menu.pattern.create_image(w, h)
        menu.sprite.x = menu.getleft() - self.board.getviewx()
        menu.sprite.y = menu.getheight() - self.board.getviewy()

    def create_mi_label(self, mi):
        sty = mi.menu.style
        color = None
        if self.hovered == mi:
            color = sty.fg_active
        else:
            color = sty.fg_inactive
        x = mi.getleft()
        y = mi.getbot()
        mi.label = pyglet.text.Label(
            mi.text, sty.fontface, sty.fontsize,
            color=color.tup, x=x, y=y,
            batch=self.batch, group=self.labelgroup)
        self.drawn_mis.add(mi)

    def update_mi_label(self, mi):
        sty = mi.menu.style
        color = None
        if self.hovered == mi:
            color = sty.fg_active
        else:
            color = sty.fg_inactive
        x = mi.getleft()
        y = mi.getbot()
        mi.label.x = x
        mi.label.y = y
        mi.label.color = color.tup

    def create_spot_sprite(self, spot):
        (x, y) = spot.getcoords()
        spot.sprite = pyglet.sprite.Sprite(
            spot.img, x, y, batch=self.batch,
            group=self.spotgroup)
        self.drawn_spots.add(spot)

    def update_spot_sprite(self, spot):
        (x, y) = spot.getcoords()
        spot.sprite.x = x
        spot.sprite.y = y
        spot.sprite.image = spot.img.tex

    def create_pawn_sprite(self, pawn):
        (x, y) = pawn.getcoords()
        pawn.sprite = pyglet.sprite.Sprite(
            pawn.img, x, y, batch=self.batch,
            group=self.pawngroup)
        self.drawn_pawns.add(pawn)

    def update_pawn_sprite(self, pawn):
        (x, y) = pawn.getcoords()
        pawn.sprite.x = x
        pawn.sprite.y = y
        pawn.sprite.image = pawn.img.tex
=======
            """If the thing previously pressed has a
move_with_mouse method, use it.

            """
            if self.grabbed is None:
                if (
                        self.pressed is not None and
                        x > self.pressed.window_left and
                        x < self.pressed.window_right and
                        y > self.pressed.window_bot and
                        y < self.pressed.window_top and
                        hasattr(self.pressed, 'move_with_mouse')):
                    self.grabbed = self.pressed
                else:
                    if self.board.view_left - dx < 0 or (
                            (self.board.view_left - dx)
                            + self.window.width > self.board.width):
                        effective_dx = 0
                    else:
                        effective_dx = dx
                    if self.board.view_bot - dy < 0 or (
                            (self.board.view_bot - dy)
                            + self.window.height > self.board.height):
                        effective_dy = 0
                    else:
                        effective_dy = dy
                    self.board.view_left -= effective_dx
                    self.board.view_bot -= effective_dy
                    if self.pressed is not None:
                        self.pressed = None
                    self.grabbed = None
            else:
                self.grabbed.move_with_mouse(x, y, dx, dy, buttons, modifiers)

        @window.event
        def on_resize(w, h):
            """Inform the on_draw function that the window's been resized."""
            self.resized = True

        @window.event
        def on_mouse_scroll(x, y, scroll_x, scroll_y):
            # for now, this only does anything if you're moused over
            # the calendar
            if (
                    self.calendar.visible and
                    x > self.calendar.window_left and
                    x < self.calendar.window_right and
                    y > self.calendar.window_bot and
                    y < self.calendar.window_top):
                sf = self.calendar.scroll_factor
                self.calendar.scrolled_to -= scroll_y * sf
                if self.calendar.scrolled_to < 0:
                    self.calendar.scrolled_to = 0

    def __getattr__(self, attrn):
        if attrn == 'width':
            return self.window.width
        elif attrn == 'height':
            return self.window.height
        else:
            raise AttributeError(
                "GameWindow has no attribute named {0}".format(attrn))

    def create_place(self):
        self.window.set_mouse_cursor(self.create_place_cursor)
        self.placing = True

    def create_thing(self):
        self.thinging = True

    def create_portal(self):
        self.portaling = True

    def connect_arrow(self, ox, oy, dx, dy,
                      center_shrink=0,
                      old_vertlist_left=None,
                      old_vertlist_center=None,
                      old_vertlist_right=None,
                      order=0):
        # xs and ys should be integers.
        #
        # results will be called l, c, r for left tail, center, right tail
        if old_vertlist_center is None:
            obg = None
            ofg = None
        else:
            obg = old_vertlist_center[0]
            ofg = old_vertlist_center[1]
        c = self.connect_line(
            ox, oy, dx, dy, old_bg_vlist=obg, old_fg_vlist=ofg, order=order)
        if dy < oy:
            yco = -1
        else:
            yco = 1
        if dx < ox:
            xco = -1
        else:
            xco = 1
        (leftx, boty, rightx, topy) = truncated_line(
            float(ox * xco), float(oy * yco),
            float(dx * xco), float(dy * yco), center_shrink)
        taillen = float(self.arrowhead_size)
        rise = topy - boty
        run = rightx - leftx
        try:
            slope_theta = slope_theta_rise_run(rise, run)
            opp_theta = opp_theta_rise_run(rise, run)
            top_theta = slope_theta - fortyfive
            bot_theta = math.pi - fortyfive - opp_theta
            xoff1 = math.cos(top_theta) * taillen
            yoff1 = math.sin(top_theta) * taillen
            xoff2 = math.cos(bot_theta) * taillen
            yoff2 = math.sin(bot_theta) * taillen
        except ZeroDivisionError:
            if leftx == rightx:
                yoff1 = self.squareoff
                xoff1 = yoff1
                xoff2 = -1 * xoff1
                yoff2 = yoff1
            else:
                xoff1 = self.squareoff
                yoff1 = xoff1
                xoff2 = xoff1
                yoff2 = -1 * yoff1
        x1 = int(rightx - xoff1) * xco
        x2 = int(rightx - xoff2) * xco
        y1 = int(topy - yoff1) * yco
        y2 = int(topy - yoff2) * yco
        endx = int(rightx) * xco
        endy = int(topy) * yco
        if old_vertlist_left is None:
            obg = None
            ofg = None
        else:
            obg = old_vertlist_left[0]
            ofg = old_vertlist_left[1]
        l = self.connect_line(
            x1, y1, endx, endy, old_bg_vlist=obg, old_fg_vlist=ofg, order=order)
        if old_vertlist_right is None:
            obg = None
            ofg = None
        else:
            obg = old_vertlist_right[0]
            ofg = old_vertlist_right[1]
        r = self.connect_line(
            x2, y2, endx, endy, old_bg_vlist=obg, old_fg_vlist=ofg, order=order)
        return (l, c, r)

    def connect_line(self, ox, oy, dx, dy,
                     fg_red=255, fg_green=255, fg_blue=255, fg_alpha=255,
                     bg_red=64, bg_green=64, bg_blue=64, bg_alpha=64,
                     selected=False, old_bg_vlist=None,
                     old_fg_vlist=None, order=1):
        ox = float(ox)
        oy = float(oy)
        dx = float(dx)
        dy = float(dy)
        if selected:
            wfg = self.arrow_width * 2
        else:
            wfg = self.arrow_width
        wbg = wfg * 2
        bggroup = BoldLineOrderedGroup(order, self.edgegroup, wbg)
        fggroup = BoldLineOrderedGroup(order + 1, self.edgegroup, wfg)
        if dx > ox:
            xco = 1
        else:
            xco = -1
        if dy > oy:
            yco = 1
        else:
            yco = -1
        points = (int(ox), int(oy), int(dx), int(dy))
        pyglet.gl.glEnable(pyglet.gl.GL_LINE_SMOOTH)
        if old_bg_vlist is None:
            bot = self.batch.add(
                2, pyglet.graphics.GL_LINES, bggroup,
                ('v2i', points),
                ('c4B', (bg_red, bg_green, bg_blue, bg_alpha) * 2))
        else:
            bot = old_bg_vlist
            bot.vertices = list(points)
        pyglet.gl.glDisable(pyglet.gl.GL_LINE_SMOOTH)
        if old_fg_vlist is None:
            top = self.batch.add(
                2, pyglet.graphics.GL_LINES, fggroup,
                ('v2i', points),
                ('c4B', (fg_red, fg_green, fg_blue, fg_alpha) * 2))
        else:
            top = old_fg_vlist
            top.vertices = list(points)
        return (bot, top)
>>>>>>> 4e25184e
<|MERGE_RESOLUTION|>--- conflicted
+++ resolved
@@ -3,164 +3,6 @@
 import math
 import logging
 from edge import Edge
-<<<<<<< HEAD
-from math import tan, sin, cos, atan, sqrt, pi
-ninety = pi / 2
-
-fortyfive = pi / 4
-
-threesixty =  pi * 2
-
-line_len_hints = {}
-
-def line_len_rise_run(rise, run):
-    if rise == 0:
-        return run
-    elif run == 0:
-        return rise
-    else:
-        if rise not in line_len_hints:
-            line_len_hints[rise] = {}
-        if run not in line_len_hints[rise]:
-            line_len_hints[rise][run] = sqrt(rise**2 + run**2)
-        return line_len_hints[rise][run]
-
-def line_len(ox, oy, dx, dy):
-    rise = dy - oy
-    run = dx - ox
-    return line_len_rise_run(rise, run)
-
-
-slope_theta_hints = {}
-
-def slope_theta_rise_run(rise, run):
-    if rise not in slope_theta_hints:
-        slope_theta_hints[rise] = {}
-    if run not in slope_theta_hints[rise]:
-        try:
-            slope_theta_hints[rise][run] = atan(rise/run)
-        except ZeroDivisionError:
-            if rise >= 0:
-                return ninety
-            else:
-                return -1 * ninety
-    return slope_theta_hints[rise][run]
-
-def slope_theta(ox, oy, dx, dy):
-    rise = dy - oy
-    run = dx - ox
-    return slope_theta_rise_run(rise, run)
-
-
-opp_theta_hints = {}
-
-def opp_theta_rise_run(rise, run):
-    if run not in opp_theta_hints:
-        opp_theta_hints[run] = {}
-    if rise not in opp_theta_hints[run]:
-        try:
-            opp_theta_hints[run][rise] = atan(run/rise)
-        except ZeroDivisionError:
-            if run >= 0:
-                opp_theta_hints[run][rise] = ninety
-            else:
-                opp_theta_hints[run][rise] = -1 * ninety
-    return opp_theta_hints[run][rise]
-
-def opp_theta(ox, oy, dx, dy):
-    rise = dy - oy
-    run = dx - ox
-    return opp_theta_rise_run(rise, run)
-
-
-def truncated_line(leftx, boty, rightx, topy, r, from_start=False):
-    # presumes pointed up and right
-    if r == 0:
-        return (leftx, boty, rightx, topy)
-    rise = topy - boty
-    run = rightx - leftx
-    length = line_len_rise_run(rise, run) - r
-    theta = slope_theta_rise_run(rise, run)
-    if from_start:
-        leftx = rightx - cos(theta) * length
-        boty = topy - sin(theta) * length
-    else:
-        rightx = leftx + cos(theta) * length
-        topy = boty + sin(theta) * length
-    return (leftx, boty, rightx, topy)
-
-def trimmed_line(leftx, boty, rightx, topy, trim_start, trim_end):
-    et = truncated_line(leftx, boty, rightx, topy, trim_end)
-    return truncated_line(et[0], et[1], et[2], et[3], trim_start, True)
-
-wedge_offset_hints = {}
-
-def wedge_offsets(rise, run, taillen):
-    # theta is the slope of a line bisecting the ninety degree wedge.
-    # theta == atan(rise/run)
-    # tan(theta) == rise/run
-    # opp_theta == atan(run/rise)
-    # tan(opp_theta) == run/rise
-    # 1/tan(theta) == run/rise == tan(opp_theta)
-    # atan(1/tan(theta)) == opp_theta
-    if rise not in wedge_offset_hints:
-        wedge_offset_hints[rise] = {}
-    if run not in wedge_offset_hints[rise]:
-        wedge_offset_hints[rise][run] = {}
-    if taillen not in wedge_offset_hints[rise][run]:
-        theta = slope_theta_rise_run(rise, run)
-        opp_theta = opp_theta_rise_run(rise, run)
-        if theta > fortyfive:
-            top_theta = threesixty + theta - fortyfive
-            bot_theta = threesixty + fortyfive - opp_theta
-        else:
-            top_theta = threesixty + fortyfive - theta
-            bot_theta = threesixty + opp_theta - fortyfive
-        xoff1 = sin(top_theta) * taillen
-        yoff1 = cos(top_theta) * taillen
-        xoff2 = sin(bot_theta) * taillen
-        yoff2 = cos(bot_theta) * taillen
-        wedge_offset_hints[rise][run][taillen] = (
-            xoff1, yoff1, xoff2, yoff2)
-    return wedge_offset_hints[rise][run][taillen]
-
-def get_line_width():
-    see = ctypes.c_float()
-    pyglet.gl.glGetFloatv(pyglet.gl.GL_LINE_WIDTH, see)
-    return float(see.value)
-
-def set_line_width(w):
-    wcf = ctypes.c_float(w)
-    pyglet.gl.glLineWidth(wcf)
-
-
-class BoldLineGroup(pyglet.graphics.Group):
-    def __init__(self, parent=None, width=1.0):
-        super(BoldLineGroup, self).__init__(parent)
-        self.width = float(width)
-
-    def set_state(self):
-        self.oldwidth = get_line_width()
-        set_line_width(self.width)
-
-    def unset_state(self):
-        set_line_width(self.oldwidth)
-
-class BoldLineOrderedGroup(pyglet.graphics.OrderedGroup, BoldLineGroup):
-    def __init__(self, order, parent=None, width=1.0):
-        pyglet.graphics.OrderedGroup.__init__(self, order, parent)
-        self.width = float(width)
-
-class TransparencyGroup(pyglet.graphics.Group):
-    def set_state(self):
-        pyglet.gl.glEnable(pyglet.gl.GL_BLEND)
-
-    def unset_state(self):
-        pyglet.gl.glDisable(pyglet.gl.GL_BLEND)
-
-class TransparencyOrderedGroup(pyglet.graphics.OrderedGroup, TransparencyGroup):
-    pass
-=======
 from math import atan, sqrt
 
 logger = logging.getLogger(__name__)
@@ -170,7 +12,6 @@
 fortyfive = math.pi / 4
 
 threesixty = math.pi * 2
->>>>>>> 4e25184e
 
 line_len_hints = {}
 
@@ -298,11 +139,7 @@
     edge_order = 1
 
     def __init__(self, gamestate, boardname):
-<<<<<<< HEAD
-        self.squareoff = self.arrowhead_size * sin(fortyfive)
-=======
         self.squareoff = self.arrowhead_size * math.sin(fortyfive)
->>>>>>> 4e25184e
         self.db = gamestate.db
         self.gamestate = gamestate
 
@@ -323,100 +160,6 @@
         self.last_mouse_y = 0
 
         window = pyglet.window.Window()
-<<<<<<< HEAD
-        window.set_minimum_size(self.board.getviewwidth(),
-                                self.board.getviewheight())
-        if batch is None:
-            batch = pyglet.graphics.Batch()
-
-        self.window = window
-        self.batch = batch
-        self.drawn_menus = set()
-        self.drawn_mis = set()
-        self.drawn_spots = set()
-        self.drawn_pawns = set()
-        self.drawn_board = None
-        self.drawn_edges = None
-
-        for menu in self.board.menudict.itervalues():
-            menu.window = self.window
-
-        @window.event
-        def on_draw():
-            for menu in self.board.menudict.itervalues():
-                if menu.visible:
-                    if menu in self.drawn_menus:
-                        self.update_menu_sprite(menu)
-                    else:
-                        self.create_menu_sprite(menu)
-                elif menu in self.drawn_menus:
-                    try:
-                        menu.sprite.delete()
-                        self.drawn_menus.discard(menu)
-                    except AttributeError:
-                        pass
-                for item in menu.items:
-                    if item.visible:
-                        if item in self.drawn_mis:
-                            self.update_mi_label(item)
-                        else:
-                            self.create_mi_label(item)
-                    elif item in self.drawn_mis:
-                        try:
-                            item.label.delete()
-                            self.drawn_mis.discard(item)
-                        except AttributeError:
-                            pass
-            for pawn in self.board.pawndict.itervalues():
-                if pawn.visible:
-                    if pawn in self.drawn_pawns:
-                        self.update_pawn_sprite(pawn)
-                    else:
-                        self.create_pawn_sprite(pawn)
-                elif pawn in self.drawn_pawns:
-                    try:
-                        pawn.sprite.delete()
-                        self.drawn_pawns.discard(pawn)
-                    except AttributeError:
-                        pass
-            for spot in self.board.spotdict.itervalues():
-                if spot.visible:
-                    if spot in self.drawn_spots:
-                        self.update_spot_sprite(spot)
-                    else:
-                        self.create_spot_sprite(spot)
-                elif spot in self.drawn_spots:
-                    try:
-                        spot.sprite.delete()
-                        self.drawn_spots.discard(spot)
-                    except AttributeError:
-                        pass
-            try:
-                self.drawn_board.delete()
-            except AttributeError:
-                pass
-            try:
-                self.drawn_edges.delete()
-            except AttributeError:
-                pass
-            # draw the background image
-            x = -1 * self.view_left
-            y = -1 * self.view_bot
-            s = pyglet.sprite.Sprite(
-                self.board.wallpaper, x, y,
-                batch=self.batch, group=self.boardgroup)
-            self.drawn_board = s
-            # draw the edges, representing portals
-            e = []
-            for portal in self.board.dimension.portaldict.itervalues():
-                origspot = portal.orig.spot
-                destspot = portal.dest.spot
-                edge = (origspot.x, origspot.y, destspot.x, destspot.y)
-                e.extend(edge)
-            self.drawn_edges = self.batch.add(
-                len(e) / 2, pyglet.graphics.GL_LINES,
-                self.edgegroup, ('v2i', e))
-=======
 
         self.window = window
         self.batch = pyglet.graphics.Batch()
@@ -851,7 +594,6 @@
                     self.drawn_board.y = self.board.offset_y
             # well, I lied. I was really only adding those things to the batch.
             # NOW I'll draw them.
->>>>>>> 4e25184e
             self.batch.draw()
             self.resized = False
 
@@ -1006,194 +748,6 @@
 
         @window.event
         def on_mouse_drag(x, y, dx, dy, buttons, modifiers):
-<<<<<<< HEAD
-            if self.grabbed is not None:
-                self.grabbed.move_with_mouse(x, y, dx, dy, buttons, modifiers)
-
-        @window.event
-        def on_resize(w, h):
-            """Inform the on_draw function that the window's been resized."""
-            self.resized = True
-
-        @window.event
-        def on_mouse_scroll(x, y, scroll_x, scroll_y):
-            # for now, this only does anything if you're moused over
-            # the calendar
-            if (
-                    self.calendar.visible and
-                    x > self.calendar.window_left and
-                    x < self.calendar.window_right and
-                    y > self.calendar.window_bot and
-                    y < self.calendar.window_top):
-                sf = self.calendar.scroll_factor
-                self.calendar.scrolled_to -= scroll_y * sf
-                if self.calendar.scrolled_to < 0:
-                    self.calendar.scrolled_to = 0
-
-    def __getattr__(self, attrn):
-        if attrn == 'width':
-            return self.window.width
-        elif attrn == 'height':
-            return self.window.height
-        else:
-            raise AttributeError(
-                "GameWindow has no attribute named {0}".format(attrn))
-
-    def create_place(self):
-        self.window.set_mouse_cursor(self.create_place_cursor)
-        self.placing = True
-
-    def create_thing(self):
-        self.thinging = True
-
-    def create_portal(self):
-        self.portaling = True
-
-    def connect_arrow(self, ox, oy, dx, dy,
-                      center_shrink=0,
-                      old_vertlist_left=None,
-                      old_vertlist_center=None,
-                      old_vertlist_right=None,
-                      order=0):
-        # xs and ys should be integers.
-        #
-        # results will be called l, c, r for left tail, center, right tail
-        if old_vertlist_center is None:
-            obg = None
-            ofg = None
-        else:
-            obg = old_vertlist_center[0]
-            ofg = old_vertlist_center[1]
-        c = self.connect_line(
-            ox, oy, dx, dy, old_bg_vlist=obg, old_fg_vlist=ofg, order=order)
-        if dy < oy:
-            yco = -1
-        else:
-            yco = 1
-        if dx < ox:
-            xco = -1
-        else:
-            xco = 1
-        (leftx, boty, rightx, topy) = truncated_line(
-            float(ox * xco), float(oy * yco),
-            float(dx * xco), float(dy * yco), center_shrink)
-        taillen = float(self.arrowhead_size)
-        rise = topy - boty
-        run = rightx - leftx
-        if rise == 0:
-            xoff1 = self.squareoff * taillen
-            yoff1 = xoff1
-            xoff2 = xoff1
-            yoff2 = -1 * yoff1
-        elif run == 0:
-            xoff1 = self.squareoff * taillen
-            yoff1 = xoff1
-            xoff2 = -1 * xoff1
-            yoff2 = yoff1
-        else:
-            (xoff1, yoff1, xoff2, yoff2) = wedge_offsets(
-                rise, run, taillen)
-        x1 = int(rightx - xoff1) * xco
-        x2 = int(rightx - xoff2) * xco
-        y1 = int(topy - yoff1) * yco
-        y2 = int(topy - yoff2) * yco
-        endx = int(rightx) * xco
-        endy = int(topy) * yco
-        if old_vertlist_left is None:
-            obg = None
-            ofg = None
-        else:
-            obg = old_vertlist_left[0]
-            ofg = old_vertlist_left[1]
-        l = self.connect_line(
-            x1, y1, endx, endy, old_bg_vlist=obg, old_fg_vlist=ofg, order=order)
-        if old_vertlist_right is None:
-            obg = None
-            ofg = None
-        else:
-            obg = old_vertlist_right[0]
-            ofg = old_vertlist_right[1]
-        r = self.connect_line(
-            x2, y2, endx, endy, old_bg_vlist=obg, old_fg_vlist=ofg, order=order)
-        return (l, c, r)
-
-
-    def on_key_press(self, key, mods):
-        pass
-
-    def create_menu_sprite(self, menu):
-        w = menu.getwidth()
-        h = menu.getheight()
-        x = menu.getleft() - self.board.getviewx()
-        y = menu.getheight() - self.board.getviewy()
-        image = menu.pattern.create_image(w, h)
-        menu.sprite = pyglet.sprite.Sprite(
-            image, x, y,
-            batch=self.batch, group=self.menugroup)
-        self.drawn_menus.add(menu)
-
-    def update_menu_sprite(self, menu):
-        w = menu.getwidth()
-        h = menu.getheight()
-        if menu.sprite.width != w or menu.sprite.height != h:
-            menu.sprite.image = menu.pattern.create_image(w, h)
-        menu.sprite.x = menu.getleft() - self.board.getviewx()
-        menu.sprite.y = menu.getheight() - self.board.getviewy()
-
-    def create_mi_label(self, mi):
-        sty = mi.menu.style
-        color = None
-        if self.hovered == mi:
-            color = sty.fg_active
-        else:
-            color = sty.fg_inactive
-        x = mi.getleft()
-        y = mi.getbot()
-        mi.label = pyglet.text.Label(
-            mi.text, sty.fontface, sty.fontsize,
-            color=color.tup, x=x, y=y,
-            batch=self.batch, group=self.labelgroup)
-        self.drawn_mis.add(mi)
-
-    def update_mi_label(self, mi):
-        sty = mi.menu.style
-        color = None
-        if self.hovered == mi:
-            color = sty.fg_active
-        else:
-            color = sty.fg_inactive
-        x = mi.getleft()
-        y = mi.getbot()
-        mi.label.x = x
-        mi.label.y = y
-        mi.label.color = color.tup
-
-    def create_spot_sprite(self, spot):
-        (x, y) = spot.getcoords()
-        spot.sprite = pyglet.sprite.Sprite(
-            spot.img, x, y, batch=self.batch,
-            group=self.spotgroup)
-        self.drawn_spots.add(spot)
-
-    def update_spot_sprite(self, spot):
-        (x, y) = spot.getcoords()
-        spot.sprite.x = x
-        spot.sprite.y = y
-        spot.sprite.image = spot.img.tex
-
-    def create_pawn_sprite(self, pawn):
-        (x, y) = pawn.getcoords()
-        pawn.sprite = pyglet.sprite.Sprite(
-            pawn.img, x, y, batch=self.batch,
-            group=self.pawngroup)
-        self.drawn_pawns.add(pawn)
-
-    def update_pawn_sprite(self, pawn):
-        (x, y) = pawn.getcoords()
-        pawn.sprite.x = x
-        pawn.sprite.y = y
-        pawn.sprite.image = pawn.img.tex
-=======
             """If the thing previously pressed has a
 move_with_mouse method, use it.
 
@@ -1385,5 +939,4 @@
         else:
             top = old_fg_vlist
             top.vertices = list(points)
-        return (bot, top)
->>>>>>> 4e25184e
+        return (bot, top)